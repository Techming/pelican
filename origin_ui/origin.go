--- conflicted
+++ resolved
@@ -22,16 +22,14 @@
 	"embed"
 	"mime"
 	"net/http"
-<<<<<<< HEAD
 	"os"
-	"os/signal"
-	"path"
 	"path/filepath"
-=======
->>>>>>> 5c71b63a
 	"strings"
 
 	"github.com/gin-gonic/gin"
+	"github.com/pelicanplatform/pelican/config"
+	"github.com/pelicanplatform/pelican/param"
+	"github.com/pkg/errors"
 )
 
 var (
@@ -56,16 +54,6 @@
 			file,
 		)
 	})
-<<<<<<< HEAD
-
-	// Redirect root to /view for now
-	router.GET("/", func(c *gin.Context) {
-		c.Redirect(http.StatusFound, "/view/")
-	})
-
-	go periodicReload()
-
-	return nil
 }
 
 // Configure XrootD directory for both self-based and director-based file transfer tests
@@ -97,6 +85,4 @@
 	}
 
 	return nil
-=======
->>>>>>> 5c71b63a
 }