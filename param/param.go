--- conflicted
+++ resolved
@@ -1,13 +1,12 @@
 package param
 
-<<<<<<< HEAD
 import (
 	"errors"
 
 	"github.com/spf13/viper"
 )
 
-//go:generate go run ../generate/param_generator.go
+//go:generate go run ../generate
 
 var (
 	viperConfig *config
@@ -30,7 +29,4 @@
 		return nil, errors.New("Config hasn't been unmarshaled yet.")
 	}
 	return viperConfig, nil
-}
-=======
-//go:generate go run ../generate
->>>>>>> 3d8b3b6d
+}