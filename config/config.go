--- conflicted
+++ resolved
@@ -806,10 +806,8 @@
 			log.Errorf("Failed to access specified log file. Error: %v", err)
 			os.Exit(1)
 		}
-<<<<<<< HEAD
-=======
+
 		fmt.Fprintf(os.Stderr, "Logging.LogLocation is set to %s. All logs are redirected to the log file.\n", logLocation)
->>>>>>> e1772bd5
 		log.SetOutput(f)
 	}
 
