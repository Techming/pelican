--- conflicted
+++ resolved
@@ -1191,7 +1191,23 @@
 		}
 	}
 
-<<<<<<< HEAD
+	if currentServers.IsEnabled(RegistryType) {
+		viper.SetDefault("Federation.RegistryUrl", param.Server_ExternalWebUrl.GetString())
+	}
+
+	if currentServers.IsEnabled(BrokerType) {
+		viper.SetDefault("Federation.BrokerURL", param.Server_ExternalWebUrl.GetString())
+	}
+
+	tokenRefreshInterval := param.Monitoring_TokenRefreshInterval.GetDuration()
+	tokenExpiresIn := param.Monitoring_TokenExpiresIn.GetDuration()
+
+	if tokenExpiresIn == 0 || tokenRefreshInterval == 0 || tokenRefreshInterval > tokenExpiresIn {
+		viper.Set("Monitoring.TokenRefreshInterval", time.Minute*5)
+		viper.Set("Monitoring.TokenExpiresIn", time.Hour*1)
+		log.Warningln("Invalid Monitoring.TokenRefreshInterval or Monitoring.TokenExpiresIn. Fallback to 5m for refresh interval and 1h for valid interval")
+	}
+
 	if currentServers.IsEnabled(OriginType) || currentServers.IsEnabled(CacheType) {
 		if param.Xrootd_ConfigFile.IsSet() {
 			_, err := os.Stat(param.Xrootd_ConfigFile.GetString())
@@ -1199,23 +1215,6 @@
 				return fmt.Errorf("fail to open the file Xrootd.ConfigFile at %s: %v", param.Xrootd_ConfigFile.GetString(), err)
 			}
 		}
-=======
-	if currentServers.IsEnabled(RegistryType) {
-		viper.SetDefault("Federation.RegistryUrl", param.Server_ExternalWebUrl.GetString())
-	}
-
-	if currentServers.IsEnabled(BrokerType) {
-		viper.SetDefault("Federation.BrokerURL", param.Server_ExternalWebUrl.GetString())
-	}
-
-	tokenRefreshInterval := param.Monitoring_TokenRefreshInterval.GetDuration()
-	tokenExpiresIn := param.Monitoring_TokenExpiresIn.GetDuration()
-
-	if tokenExpiresIn == 0 || tokenRefreshInterval == 0 || tokenRefreshInterval > tokenExpiresIn {
-		viper.Set("Monitoring.TokenRefreshInterval", time.Minute*5)
-		viper.Set("Monitoring.TokenExpiresIn", time.Hour*1)
-		log.Warningln("Invalid Monitoring.TokenRefreshInterval or Monitoring.TokenExpiresIn. Fallback to 5m for refresh interval and 1h for valid interval")
->>>>>>> 3dffcabf
 	}
 
 	// Unmarshal Viper config into a Go struct
