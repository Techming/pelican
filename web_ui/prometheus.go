// Copyright 2015 The Prometheus Authors
// Licensed under the Apache License, Version 2.0 (the "License");
// you may not use this file except in compliance with the License.
// You may obtain a copy of the License at
//
// http://www.apache.org/licenses/LICENSE-2.0
//
// Unless required by applicable law or agreed to in writing, software
// distributed under the License is distributed on an "AS IS" BASIS,
// WITHOUT WARRANTIES OR CONDITIONS OF ANY KIND, either express or implied.
// See the License for the specific language governing permissions and
// limitations under the License.

// This package started as a fork of the `prometheus` CLI executable and was
// heavily adapted to make it embedded into the pelican web UI.
package web_ui

import (
	"context"
	"errors"
	"fmt"
	"math"
	"net/http"
	"net/url"
	"os"
	"os/signal"
	"strings"
	"sync"
	"syscall"
	"time"

	"github.com/alecthomas/units"
	"github.com/gin-gonic/gin"
	"github.com/go-kit/log"
	"github.com/go-kit/log/level"
	"github.com/grafana/regexp"
	"github.com/mwitkow/go-conntrack"
	"github.com/oklog/run"
	pelican_config "github.com/pelicanplatform/pelican/config"
	"github.com/pelicanplatform/pelican/director"
	"github.com/pelicanplatform/pelican/param"
	"github.com/prometheus/client_golang/prometheus"
	"github.com/prometheus/common/model"
	"github.com/prometheus/common/version"
	"github.com/sirupsen/logrus"
	"go.uber.org/atomic"

	common_config "github.com/prometheus/common/config"
	"github.com/prometheus/common/route"
	"github.com/prometheus/prometheus/config"
	"github.com/prometheus/prometheus/discovery"
	prom_http "github.com/prometheus/prometheus/discovery/http"
	"github.com/prometheus/prometheus/discovery/targetgroup"
	"github.com/prometheus/prometheus/model/exemplar"
	"github.com/prometheus/prometheus/model/histogram"
	"github.com/prometheus/prometheus/model/labels"
	"github.com/prometheus/prometheus/model/metadata"
	"github.com/prometheus/prometheus/model/relabel"
	"github.com/prometheus/prometheus/promql"
	"github.com/prometheus/prometheus/scrape"
	"github.com/prometheus/prometheus/storage"

	//"github.com/prometheus/prometheus/storage/remote"
	"github.com/prometheus/prometheus/tsdb"
	"github.com/prometheus/prometheus/tsdb/agent"
	"github.com/prometheus/prometheus/tsdb/wlog"
	"github.com/prometheus/prometheus/web"
	api_v1 "github.com/prometheus/prometheus/web/api/v1"
)

var (
	appName = "prometheus"

	defaultRetentionString   = "15d"
	defaultRetentionDuration model.Duration

	globalConfig    config.Config
	globalConfigMtx sync.RWMutex
)

func init() {
	prometheus.MustRegister(version.NewCollector(strings.ReplaceAll(appName, "-", "_")))

	var err error
	defaultRetentionDuration, err = model.ParseDuration(defaultRetentionString)
	if err != nil {
		panic(err)
	}
}

type flagConfig struct {
	serverStoragePath   string
	forGracePeriod      model.Duration
	outageTolerance     model.Duration
	resendDelay         model.Duration
	scrape              scrape.Options
	tsdb                tsdbOptions
	lookbackDelta       model.Duration
	webTimeout          model.Duration
	queryTimeout        model.Duration
	queryConcurrency    int
	queryMaxSamples     int
	RemoteFlushDeadline model.Duration

	enableExpandExternalLabels bool
	enablePerStepStats         bool
}

type ReadyHandler struct {
	ready atomic.Uint32
}

type LogrusAdapter struct {
	*logrus.Logger
	defaultFields logrus.Fields
}

func (h *ReadyHandler) SetReady(v bool) {
	if v {
		h.ready.Store(1)
		return
	}

	h.ready.Store(0)
}

func (h *ReadyHandler) isReady() bool {
	return h.ready.Load() > 0
}

func (h *ReadyHandler) testReady(f http.HandlerFunc) http.HandlerFunc {
	return func(w http.ResponseWriter, r *http.Request) {
		if h.isReady() {
			f(w, r)
		} else {
			w.WriteHeader(http.StatusServiceUnavailable)
			fmt.Fprintf(w, "Service Unavailable")
		}
	}
}

func runtimeInfo() (api_v1.RuntimeInfo, error) {
	return api_v1.RuntimeInfo{}, nil
}

func promQueryEngineAuthHandler(av1 *route.Router) gin.HandlerFunc {
	/* A function which wraps around the av1 router to force a jwk token check using
	 * the origin's private key. It will check the request's URL and Header for a token
	 * and if found it will then attempt to validate the token. If valid, it will continue
	 * the routing as normal, otherwise it will return an error
	 */
	return func(c *gin.Context) {
		exists := checkAPIToken(c, []string{"prometheus.read"})
		if exists {
			av1.ServeHTTP(c.Writer, c.Request)
		} else {
			c.JSON(http.StatusForbidden, gin.H{"error": "Correct authorization required to access Prometheus query engine APIs"})
		}
	}
}

// Configure director's Prometheus scraper to use HTTP service discovery for origins
func configDirectorPromScraper() (*config.ScrapeConfig, error) {
	originDiscoveryUrl, err := url.Parse("https://" + pelican_config.ComputeExternalAddress())
	if err != nil {
		return nil, fmt.Errorf("parse external URL https://%v: %w", pelican_config.ComputeExternalAddress(), err)
	}
	sdToken, err := director.CreateDirectorSDToken()
	if err != nil {
		return nil, fmt.Errorf("Failed to generate token for Prometheus service discovery at start: %v", err)
	}
	scraperToken, err := director.CreateDirectorScrapeToken()
	if err != nil {
		return nil, fmt.Errorf("Failed to generate token for director scraper at start: %v", err)
	}
	originDiscoveryUrl.Path = "/api/v1.0/director/discoverOrigins"
	scrapeConfig := config.DefaultScrapeConfig
	scrapeConfig.JobName = "origins"
	scrapeConfig.Scheme = "https"
	scraperHttpClientConfig := common_config.HTTPClientConfig{
		TLSConfig: common_config.TLSConfig{
			// For the scraper to origins' metrics, we get TLSSkipVerify from config
			// As this request is to external address
			InsecureSkipVerify: param.TLSSkipVerify.GetBool(),
		},
		// We add token auth for scraping all origin/cache servers
		Authorization: &common_config.Authorization{
			Type:        "Bearer",
			Credentials: common_config.Secret(scraperToken),
		},
	}
	scrapeConfig.HTTPClientConfig = scraperHttpClientConfig
	scrapeConfig.ServiceDiscoveryConfigs = make([]discovery.Config, 1)
	sdHttpClientConfig := common_config.HTTPClientConfig{
		TLSConfig: common_config.TLSConfig{
			// Service discovery is internal only to the director, so there's
			// no need to enforce TLS check
			InsecureSkipVerify: true,
		},
		Authorization: &common_config.Authorization{
			Type:        "Bearer",
			Credentials: common_config.Secret(sdToken),
		},
	}
	scrapeConfig.ServiceDiscoveryConfigs[0] = &prom_http.SDConfig{
		URL:              originDiscoveryUrl.String(),
		RefreshInterval:  model.Duration(15 * time.Second),
		HTTPClientConfig: sdHttpClientConfig,
	}
	return &scrapeConfig, nil
}

<<<<<<< HEAD
// Log method which satisfies the kitlog.Logger interface.
// It also propragates field level and field message to top level log
func (a LogrusAdapter) Log(keyvals ...interface{}) error {
	// Extract the log level and message from the keyvals.
	logLevel := logrus.InfoLevel
	msg := ""
	fields := make(logrus.Fields)
	for k, v := range a.defaultFields {
		fields[k] = v
	}

	for i := 0; i < len(keyvals); i += 2 {
		if key, ok := keyvals[i].(string); ok {
			if val := keyvals[i+1]; key == "level" {
				// Parse the log level.
				var err error
				logval, ok := val.(level.Value)
				if !ok {
					a.Logger.Error("log: can't log level value")
					return err
				}
				logLevel, err = logrus.ParseLevel(logval.String())
				if err != nil {
					a.Logger.Error("log: invalid log level message")
					return err
				}
			} else if key == "msg" {
				msg, ok = val.(string)
				if !ok {
					a.Logger.Error("log: invalid log message")
					return errors.New("log: invalid log message")
				}
			} else if key == "err" {
				logErr, ok := val.(error)
				if !ok {
					a.Logger.Error("log: invalid error log message")
					return errors.New("log: invalid error log message")
				}
				msg = logErr.Error()
			} else {
				fields[key] = val
			}
		}
	}

	// Set the log level and log the message with the fields.
	entry := a.WithFields(fields)
	switch logLevel {
	case logrus.WarnLevel:
		entry.Warn(msg)
	case logrus.ErrorLevel:
		entry.Error(msg)
	case logrus.InfoLevel:
		entry.Info(msg)
	case logrus.DebugLevel:
		entry.Debug(msg)
	default:
		entry.Info(msg) // Default to info level if not specified.
	}

	return nil
}

=======
// TODO: for all the HTTP clients in Prometheus, do we always want to
// turn off TLS verify? Or do we want to read from config
>>>>>>> 90d4bbbf
func ConfigureEmbeddedPrometheus(engine *gin.Engine, isDirector bool) error {
	cfg := flagConfig{}
	ListenAddress := fmt.Sprintf("0.0.0.0:%v", param.Server_Port.GetInt())
	cfg.webTimeout = model.Duration(5 * time.Minute)
	cfg.serverStoragePath = param.Monitoring_DataLocation.GetString()

	// The code below is for testing director Prometheus scraping locally
	// Uncomment only if you know what you are doing

	// if isDirector {
	// 	err := os.MkdirAll("/var/lib/pelican/director-monitoring/data", 0750)
	// 	if err != nil {
	// 		return errors.New("Failure when creating a directory for the monitoring data")
	// 	}
	// 	cfg.serverStoragePath = "/var/lib/pelican/director-monitoring/data"
	// } else {
	// 	cfg.serverStoragePath = param.Monitoring_DataLocation.GetString()
	// }
	cfg.tsdb.MinBlockDuration = model.Duration(2 * time.Hour)
	cfg.tsdb.NoLockfile = false
	cfg.tsdb.WALCompression = true
	cfg.tsdb.HeadChunksWriteQueueSize = 0
	cfg.tsdb.SamplesPerChunk = 120
	cfg.RemoteFlushDeadline = model.Duration(1 * time.Minute)
	cfg.outageTolerance = model.Duration(1 * time.Hour)
	cfg.forGracePeriod = model.Duration(10 * time.Minute)
	cfg.resendDelay = model.Duration(1 * time.Minute)
	cfg.lookbackDelta = model.Duration(5 * time.Minute)
	cfg.queryTimeout = model.Duration(2 * time.Minute)
	cfg.queryConcurrency = 20
	cfg.queryMaxSamples = 50000000
	cfg.scrape.DiscoveryReloadInterval = model.Duration(5 * time.Second)

	RemoteReadSampleLimit := int(5e7)
	RemoteReadConcurrencyLimit := 10
	RemoteReadBytesInFrame := 1048576

	scrape.AlignScrapeTimestamps = true
	scrape.ScrapeTimestampTolerance = 2 * time.Millisecond

	logrusLogger := logrus.WithFields(logrus.Fields{"component": "prometheus"})

	// Create a Go kit logger that wraps the logrus logger.
	logger := LogrusAdapter{Logger: logrusLogger.Logger, defaultFields: logrusLogger.Data}

	localStoragePath := cfg.serverStoragePath

	external_url, err := url.Parse("https://" + pelican_config.ComputeExternalAddress())
	if err != nil {
		return fmt.Errorf("parse external URL https://%v: %w", pelican_config.ComputeExternalAddress(), err)
	}

	CORSOrigin, err := compileCORSRegexString(".*")
	if err != nil {
		panic(err)
	}

	// Throw error for invalid config before starting other components.
	promCfg := config.Config{
		GlobalConfig:  config.DefaultGlobalConfig,
		ScrapeConfigs: make([]*config.ScrapeConfig, 1),
	}

	selfScraperToken, err := CreatePromMetricToken()
	if err != nil {
		return fmt.Errorf("Failed to generate token for self-scraper at start: %v", err)
	}

	scrapeConfig := config.DefaultScrapeConfig
	scrapeConfig.JobName = "prometheus"
	scrapeConfig.Scheme = "https"
	scraperHttpClientConfig := common_config.HTTPClientConfig{
		TLSConfig: common_config.TLSConfig{
			// This is the self-scrape, so no need to enforce the TLS check
			InsecureSkipVerify: true,
		},
		// We add token auth for scraping all origin/cache servers
		Authorization: &common_config.Authorization{
			Type:        "Bearer",
			Credentials: common_config.Secret(selfScraperToken),
		},
	}
	scrapeConfig.HTTPClientConfig = scraperHttpClientConfig
	scrapeConfig.ServiceDiscoveryConfigs = make([]discovery.Config, 1)
	scrapeConfig.ServiceDiscoveryConfigs[0] = discovery.StaticConfig{
		&targetgroup.Group{
			Targets: []model.LabelSet{{
				model.AddressLabel: model.LabelValue(pelican_config.ComputeExternalAddress()),
			}},
		},
	}
	promCfg.ScrapeConfigs[0] = &scrapeConfig

	// Add origins monitoring to director's prometheus instance
	if isDirector {
		dirPromScraperConfig, err := configDirectorPromScraper()
		if err != nil {
			return err
		}
		promCfg.ScrapeConfigs = append(promCfg.ScrapeConfigs, dirPromScraperConfig)
	}

	promCfg.GlobalConfig.ScrapeInterval = model.Duration(15 * time.Second)

	if promCfg.StorageConfig.TSDBConfig != nil {
		cfg.tsdb.OutOfOrderTimeWindow = promCfg.StorageConfig.TSDBConfig.OutOfOrderTimeWindow
	}

	cfg.tsdb.RetentionDuration = defaultRetentionDuration

	// Max block size settings.
	if cfg.tsdb.MaxBlockDuration == 0 {
		maxBlockDuration, err := model.ParseDuration("31d")
		if err != nil {
			panic(err)
		}
		// When the time retention is set and not too big use to define the max block duration.
		if cfg.tsdb.RetentionDuration != 0 && cfg.tsdb.RetentionDuration/10 < maxBlockDuration {
			maxBlockDuration = cfg.tsdb.RetentionDuration / 10
		}

		cfg.tsdb.MaxBlockDuration = maxBlockDuration
	}

	noStepSubqueryInterval := &safePromQLNoStepSubqueryInterval{}
	noStepSubqueryInterval.Set(config.DefaultGlobalConfig.EvaluationInterval)

	var (
		localStorage = &readyStorage{stats: tsdb.NewDBStats()}
		scraper      = &readyScrapeManager{}
		//remoteStorage = remote.NewStorage(log.With(logger, "component", "remote"), prometheus.DefaultRegisterer, localStorage.StartTime, localStoragePath, time.Duration(cfg.RemoteFlushDeadline), scraper)
		//fanoutStorage = storage.NewFanout(logger, localStorage, remoteStorage)
		fanoutStorage = storage.NewFanout(logger, localStorage)
	)

	var (
		//ctxWeb, cancelWeb = context.WithCancel(context.Background())
		//ctxRule           = context.Background()

		ctxScrape, cancelScrape = context.WithCancel(context.Background())
		discoveryManagerScrape  discoveryManager
	)

	discovery.RegisterMetrics()
	discoveryManagerScrape = discovery.NewManager(ctxScrape, log.With(logger, "component", "discovery manager scrape"), discovery.Name("scrape"))

	var (
		scrapeManager = scrape.NewManager(&cfg.scrape, log.With(logger, "component", "scrape manager"), fanoutStorage)

		queryEngine *promql.Engine
	)

	{
		opts := promql.EngineOpts{
			Logger:                   log.With(logger, "component", "query engine"),
			Reg:                      prometheus.DefaultRegisterer,
			MaxSamples:               cfg.queryMaxSamples,
			Timeout:                  time.Duration(cfg.queryTimeout),
			ActiveQueryTracker:       promql.NewActiveQueryTracker(localStoragePath, cfg.queryConcurrency, log.With(logger, "component", "activeQueryTracker")),
			LookbackDelta:            time.Duration(cfg.lookbackDelta),
			NoStepSubqueryIntervalFn: noStepSubqueryInterval.Get,
			// EnableAtModifier and EnableNegativeOffset have to be
			// always on for regular PromQL as of Prometheus v2.33.
			EnableAtModifier:     true,
			EnableNegativeOffset: true,
			EnablePerStepStats:   cfg.enablePerStepStats,
		}

		queryEngine = promql.NewEngine(opts)

	}
	scraper.Set(scrapeManager)

	TSDBDir := localStoragePath

	Version := &web.PrometheusVersion{
		Version:   version.Version,
		Revision:  version.Revision,
		Branch:    version.Branch,
		BuildUser: version.BuildUser,
		BuildDate: version.BuildDate,
		GoVersion: version.GoVersion,
	}

	Flags := map[string]string{}

	// Depends on cfg.web.ScrapeManager so needs to be after cfg.web.ScrapeManager = scrapeManager.
	// webHandler := web.New(log.With(logger, "component", "web"), &cfg.web)

	// Monitor outgoing connections on default transport with conntrack.
	http.DefaultTransport.(*http.Transport).DialContext = conntrack.NewDialContextFunc(
		conntrack.DialWithTracing(),
	)

	factorySPr := func(_ context.Context) api_v1.ScrapePoolsRetriever { return scrapeManager }
	factoryTr := func(_ context.Context) api_v1.TargetRetriever { return scrapeManager }
	factoryAr := func(_ context.Context) api_v1.AlertmanagerRetriever { return nil }
	FactoryRr := func(_ context.Context) api_v1.RulesRetriever { return nil }

	readyHandler := ReadyHandler{}
	readyHandler.SetReady(false)

	var app storage.Appendable
	apiV1 := api_v1.NewAPI(
		queryEngine,
		fanoutStorage,
		app,
		localStorage,
		factorySPr,
		factoryTr,
		factoryAr,
		func() config.Config {
			globalConfigMtx.RLock()
			defer globalConfigMtx.RUnlock()
			return globalConfig
		},
		Flags,
		api_v1.GlobalURLOptions{
			ListenAddress: ListenAddress,
			Host:          external_url.Host,
			Scheme:        external_url.Scheme,
		},
		readyHandler.testReady,
		localStorage,
		TSDBDir,
		false,
		logger,
		FactoryRr,
		RemoteReadSampleLimit,
		RemoteReadConcurrencyLimit,
		RemoteReadBytesInFrame,
		false,
		CORSOrigin,
		runtimeInfo,
		Version,
		prometheus.DefaultGatherer,
		prometheus.DefaultRegisterer,
		nil,
	)
	av1 := route.New().WithPrefix("/api/v1.0/prometheus")
	//WithInstrumentation(h.metrics.instrumentHandlerWithPrefix("/api/v1")).
	//WithInstrumentation(setPathWithPrefix("/api/v1"))
	apiV1.Register(av1)

	// TODO: Add authorization to director's PromQL endpoint once there's a
	// way that user can be authenticated or we have a web UI for director
	if !isDirector {
		engine.GET("/api/v1.0/prometheus/*any", promQueryEngineAuthHandler(av1))
	} else {
		engine.GET("/api/v1.0/prometheus/*any", func(ctx *gin.Context) {
			av1.ServeHTTP(ctx.Writer, ctx.Request)
		})
	}

	reloaders := []reloader{
		{
			name:     "db_storage",
			reloader: localStorage.ApplyConfig,
		}, /* {
			name:     "web_handler",
			reloader: webHandler.ApplyConfig,
		},*/{
			name: "query_engine",
			reloader: func(cfg *config.Config) error {
				queryEngine.SetQueryLogger(nil)
				return nil
			},
		}, {
			name:     "scrape",
			reloader: scrapeManager.ApplyConfig,
		}, {
			name: "scrape_sd",
			reloader: func(cfg *config.Config) error {
				c := make(map[string]discovery.Configs)
				scfgs, err := cfg.GetScrapeConfigs()
				if err != nil {
					return err
				}
				for _, v := range scfgs {
					c[v.JobName] = v.ServiceDiscoveryConfigs
				}
				return discoveryManagerScrape.ApplyConfig(c)
			},
		},
	}

	// Start all components while we wait for TSDB to open but only load
	// initial config and mark ourselves as ready after it completed.
	dbOpen := make(chan struct{})

	// sync.Once is used to make sure we can close the channel at different execution stages(SIGTERM or when the config is loaded).
	type closeOnce struct {
		C     chan struct{}
		once  sync.Once
		Close func()
	}
	// Wait until the server is ready to handle reloading.
	reloadReady := &closeOnce{
		C: make(chan struct{}),
	}
	reloadReady.Close = func() {
		reloadReady.once.Do(func() {
			close(reloadReady.C)
		})
	}
	var g run.Group
	{
		// Termination handler.
		term := make(chan os.Signal, 1)
		signal.Notify(term, os.Interrupt, syscall.SIGTERM)
		cancel := make(chan struct{})
		g.Add(
			func() error {
				// Don't forget to release the reloadReady channel so that waiting blocks can exit normally.
				select {
				case <-term:
					err := level.Warn(logger).Log("msg", "Received SIGTERM, exiting gracefully...")
					_ = err
					reloadReady.Close()
				//case <-webHandler.Quit():
				//	level.Warn(logger).Log("msg", "Received termination request via web service, exiting gracefully...")
				case <-cancel:
					reloadReady.Close()
				}
				return nil
			},
			func(err error) {
				close(cancel)
				//webHandler.SetReady(false)
				readyHandler.SetReady(false)
			},
		)
	}
	{
		// Scrape discovery manager.
		g.Add(
			func() error {
				err := discoveryManagerScrape.Run()
				err2 := level.Info(logger).Log("msg", "Scrape discovery manager stopped")
				_ = err2
				return err
			},
			func(err error) {
				err2 := level.Info(logger).Log("msg", "Stopping scrape discovery manager...")
				_ = err2
				cancelScrape()
			},
		)
	}
	{
		// Periodic scraper config reload to refresh service discovery token
		cancel := make(chan struct{})
		g.Add(
			func() error {
				refreshInterval := param.Monitoring_TokenRefreshInterval.GetDuration()
				ticker := time.NewTicker(refreshInterval)
				for {
					select {
					case <-cancel:
						ticker.Stop()
						err1 := level.Info(logger).Log("msg", "Stopping scraper config periodic reload...")
						_ = err1
						return nil
					case <-ticker.C:
						// Create an anonymous function to always use defer for locks
						err := func() error {
							globalConfigMtx.Lock()
							defer globalConfigMtx.Unlock()
							// Create a new self-scrape token
							selfScraperToken, err := CreatePromMetricToken()
							if err != nil {
								return fmt.Errorf("Failed to generate token for self-scraper at start: %v", err)
							}

							// We need a fresh ScrapeConfigs copy so that deepEqual can give us green light
							// before reload the scrape config
							tempConfig := config.Config{
								GlobalConfig:  promCfg.GlobalConfig,
								ScrapeConfigs: make([]*config.ScrapeConfig, 1),
							}

							if len(promCfg.ScrapeConfigs) < 1 {
								return errors.New("Length of ScrapeConfigs is less than 1, abort reloading")
							}

							oldScrapeCfg := promCfg.ScrapeConfigs[0]

							newScrapeConfig := config.DefaultScrapeConfig
							newScrapeConfig.JobName = oldScrapeCfg.JobName
							newScrapeConfig.Scheme = oldScrapeCfg.Scheme
							scraperHttpClientConfig := common_config.HTTPClientConfig{
								TLSConfig: common_config.TLSConfig{
									// This is the self-scrape, so no need to enforce TLS check
									InsecureSkipVerify: true,
								},
								Authorization: &common_config.Authorization{
									Type:        "Bearer",
									Credentials: common_config.Secret(selfScraperToken),
								},
							}
							newScrapeConfig.HTTPClientConfig = scraperHttpClientConfig
							newScrapeConfig.ServiceDiscoveryConfigs = make([]discovery.Config, 1)
							newScrapeConfig.ServiceDiscoveryConfigs[0] = oldScrapeCfg.ServiceDiscoveryConfigs[0]
							tempConfig.ScrapeConfigs[0] = &newScrapeConfig

							if len(promCfg.ScrapeConfigs) > 1 {
								for idx, cfg := range promCfg.ScrapeConfigs {
									if idx != 0 {
										tempConfig.ScrapeConfigs = append(tempConfig.ScrapeConfigs, cfg)
									}
								}
							}

							// Refresh the scraper token by reloading the scraper config
							err = scrapeManager.ApplyConfig(&tempConfig)

							if err != nil {
								return fmt.Errorf("Failed to reapply scrape configs: %v", err)
							}

							if isDirector {
								// Refresh service discovery token by re-configure scraper
								if len(promCfg.ScrapeConfigs) < 2 {
									return errors.New("Prometheus scraper config didn't include origins HTTP SD config. Length of configs less than 2.")
								}
								// Index 0 is the default config for servers
								// Create new director-scrap token & service discovery token
								promCfg.ScrapeConfigs[1], err = configDirectorPromScraper()
								if err != nil {
									return fmt.Errorf("Failed to generate token for director scraper when refresh it: %v", err)
								}
							}

							c := make(map[string]discovery.Configs)
							scfgs, err := promCfg.GetScrapeConfigs()
							if err != nil {
								return err
							}
							for _, v := range scfgs {
								c[v.JobName] = v.ServiceDiscoveryConfigs
							}
							// We refresh the service discovery config for all the scrapers
							if err := discoveryManagerScrape.ApplyConfig(c); err != nil {
								err2 := level.Error(logger).Log("msg", fmt.Sprint("Scraper service discovery config periodic reload failed: ", err))
								_ = err2
								return err
							}

							err = level.Info(logger).Log("msg", "Successfully reloaded scraper and service discovery config")
							_ = err
							return nil
						}()
						if err != nil {
							return err
						}
					}
				}
			},
			func(err error) {
				err2 := level.Info(logger).Log("msg", "Stopping scraper config periodic reload...")
				_ = err2
				// terminate reload
				close(cancel)
			},
		)
	}
	{
		// Scrape manager.
		g.Add(
			func() error {
				// When the scrape manager receives a new targets list
				// it needs to read a valid config for each job.
				// It depends on the config being in sync with the discovery manager so
				// we wait until the config is fully loaded.
				<-reloadReady.C

				err := scrapeManager.Run(discoveryManagerScrape.SyncCh())
				err2 := level.Info(logger).Log("msg", "Scrape manager stopped")
				_ = err2
				return err
			},
			func(err error) {
				// Scrape manager needs to be stopped before closing the local TSDB
				// so that it doesn't try to write samples to a closed storage.
				// We should also wait for rule manager to be fully stopped to ensure
				// we don't trigger any false positive alerts for rules using absent().
				err2 := level.Info(logger).Log("msg", "Stopping scrape manager...")
				_ = err2
				scrapeManager.Stop()
			},
		)
	}
	{
		cancel := make(chan struct{})
		g.Add(
			func() error {
				select {
				case <-dbOpen:
				case <-cancel:
					reloadReady.Close()
					return nil
				}

				if err := reloadConfig(&promCfg, cfg.enableExpandExternalLabels, cfg.tsdb.EnableExemplarStorage, logger, noStepSubqueryInterval, reloaders...); err != nil {
					return fmt.Errorf("error loading config: %w", err)
				}
				reloadReady.Close()

				readyHandler.SetReady(true)
				err2 := level.Info(logger).Log("msg", "Server is ready to receive web requests.")
				_ = err2
				<-cancel
				return nil
			},
			func(err error) {
				close(cancel)
			},
		)

	}
	{
		// TSDB.
		opts := cfg.tsdb.ToTSDBOptions()
		cancel := make(chan struct{})
		g.Add(
			func() error {
				err = level.Info(logger).Log("msg", "Starting TSDB ...")
				_ = err
				if cfg.tsdb.WALSegmentSize != 0 {
					if cfg.tsdb.WALSegmentSize < 10*1024*1024 || cfg.tsdb.WALSegmentSize > 256*1024*1024 {
						return errors.New("flag 'storage.tsdb.wal-segment-size' must be set between 10MB and 256MB")
					}
				}
				if cfg.tsdb.MaxBlockChunkSegmentSize != 0 {
					if cfg.tsdb.MaxBlockChunkSegmentSize < 1024*1024 {
						return errors.New("flag 'storage.tsdb.max-block-chunk-segment-size' must be set over 1MB")
					}
				}

				db, err := openDBWithMetrics(localStoragePath, logger, prometheus.DefaultRegisterer, &opts, localStorage.getStats())
				if err != nil {
					return fmt.Errorf("opening storage failed: %w", err)
				}

				err = level.Info(logger).Log("msg", "TSDB started")
				_ = err
				err = level.Debug(logger).Log("msg", "TSDB options",
					"MinBlockDuration", cfg.tsdb.MinBlockDuration,
					"MaxBlockDuration", cfg.tsdb.MaxBlockDuration,
					"MaxBytes", cfg.tsdb.MaxBytes,
					"NoLockfile", cfg.tsdb.NoLockfile,
					"RetentionDuration", cfg.tsdb.RetentionDuration,
					"WALSegmentSize", cfg.tsdb.WALSegmentSize,
					"WALCompression", cfg.tsdb.WALCompression,
				)
				_ = err

				startTimeMargin := int64(2 * time.Duration(cfg.tsdb.MinBlockDuration).Seconds() * 1000)
				localStorage.Set(db, startTimeMargin)
				//db.SetWriteNotified(remoteStorage)
				close(dbOpen)
				<-cancel
				return nil
			},
			func(err error) {
				if err := fanoutStorage.Close(); err != nil {
					err = level.Error(logger).Log("msg", "Error stopping storage", "err", err)
					_ = err
				}
				close(cancel)
			},
		)
	}
	go func() {
		if err := g.Run(); err != nil {
			err = level.Error(logger).Log("err", err)
			_ = err
		}
	}()

	return nil
}

func openDBWithMetrics(dir string, logger log.Logger, reg prometheus.Registerer, opts *tsdb.Options, stats *tsdb.DBStats) (*tsdb.DB, error) {
	db, err := tsdb.Open(
		dir,
		log.With(logger, "component", "tsdb"),
		reg,
		opts,
		stats,
	)
	if err != nil {
		return nil, err
	}

	reg.MustRegister(
		prometheus.NewGaugeFunc(prometheus.GaugeOpts{
			Name: "prometheus_tsdb_lowest_timestamp_seconds",
			Help: "Lowest timestamp value stored in the database.",
		}, func() float64 {
			bb := db.Blocks()
			if len(bb) == 0 {
				return float64(db.Head().MinTime() / 1000)
			}
			return float64(db.Blocks()[0].Meta().MinTime / 1000)
		}), prometheus.NewGaugeFunc(prometheus.GaugeOpts{
			Name: "prometheus_tsdb_head_min_time_seconds",
			Help: "Minimum time bound of the head block.",
		}, func() float64 { return float64(db.Head().MinTime() / 1000) }),
		prometheus.NewGaugeFunc(prometheus.GaugeOpts{
			Name: "prometheus_tsdb_head_max_time_seconds",
			Help: "Maximum timestamp of the head block.",
		}, func() float64 { return float64(db.Head().MaxTime() / 1000) }),
	)

	return db, nil
}

type safePromQLNoStepSubqueryInterval struct {
	value atomic.Int64
}

func durationToInt64Millis(d time.Duration) int64 {
	return int64(d / time.Millisecond)
}

func (i *safePromQLNoStepSubqueryInterval) Set(ev model.Duration) {
	i.value.Store(durationToInt64Millis(time.Duration(ev)))
}

func (i *safePromQLNoStepSubqueryInterval) Get(int64) int64 {
	return i.value.Load()
}

type reloader struct {
	name     string
	reloader func(*config.Config) error
}

func reloadConfig(conf *config.Config, expandExternalLabels, enableExemplarStorage bool, logger log.Logger, noStepSuqueryInterval *safePromQLNoStepSubqueryInterval, rls ...reloader) (err error) {
	start := time.Now()
	timings := []interface{}{}

	{
		globalConfigMtx.Lock()
		defer globalConfigMtx.Unlock()
		globalConfig = *conf
	}

	failed := false
	for _, rl := range rls {
		rstart := time.Now()
		if err := rl.reloader(conf); err != nil {
			err = level.Error(logger).Log("msg", "Failed to apply configuration", "err", err)
			_ = err
			failed = true
		}
		timings = append(timings, rl.name, time.Since(rstart))
	}
	if failed {
		return fmt.Errorf("one or more errors occurred while applying the new configuration")
	}

	noStepSuqueryInterval.Set(conf.GlobalConfig.EvaluationInterval)
	l := []interface{}{"msg", "Completed loading of configuration", "totalDuration", time.Since(start)}
	err = level.Info(logger).Log(append(l, timings...)...)
	_ = err
	return nil
}

// compileCORSRegexString compiles given string and adds anchors
func compileCORSRegexString(s string) (*regexp.Regexp, error) {
	r, err := relabel.NewRegexp(s)
	if err != nil {
		return nil, err
	}
	return r.Regexp, nil
}

// readyStorage implements the Storage interface while allowing to set the actual
// storage at a later point in time.
type readyStorage struct {
	mtx             sync.RWMutex
	db              storage.Storage
	startTimeMargin int64
	stats           *tsdb.DBStats
}

func (s *readyStorage) ApplyConfig(conf *config.Config) error {
	db := s.get()
	if db, ok := db.(*tsdb.DB); ok {
		return db.ApplyConfig(conf)
	}
	return nil
}

// Set the storage.
func (s *readyStorage) Set(db storage.Storage, startTimeMargin int64) {
	s.mtx.Lock()
	defer s.mtx.Unlock()

	s.db = db
	s.startTimeMargin = startTimeMargin
}

func (s *readyStorage) get() storage.Storage {
	s.mtx.RLock()
	x := s.db
	s.mtx.RUnlock()
	return x
}

func (s *readyStorage) getStats() *tsdb.DBStats {
	s.mtx.RLock()
	x := s.stats
	s.mtx.RUnlock()
	return x
}

// StartTime implements the Storage interface.
func (s *readyStorage) StartTime() (int64, error) {
	if x := s.get(); x != nil {
		switch db := x.(type) {
		case *tsdb.DB:
			var startTime int64
			if len(db.Blocks()) > 0 {
				startTime = db.Blocks()[0].Meta().MinTime
			} else {
				startTime = time.Now().Unix() * 1000
			}
			// Add a safety margin as it may take a few minutes for everything to spin up.
			return startTime + s.startTimeMargin, nil
		case *agent.DB:
			return db.StartTime()
		default:
			panic(fmt.Sprintf("unknown storage type %T", db))
		}
	}

	return math.MaxInt64, tsdb.ErrNotReady
}

// Querier implements the Storage interface.
func (s *readyStorage) Querier(ctx context.Context, mint, maxt int64) (storage.Querier, error) {
	if x := s.get(); x != nil {
		return x.Querier(ctx, mint, maxt)
	}
	return nil, tsdb.ErrNotReady
}

// ChunkQuerier implements the Storage interface.
func (s *readyStorage) ChunkQuerier(ctx context.Context, mint, maxt int64) (storage.ChunkQuerier, error) {
	if x := s.get(); x != nil {
		return x.ChunkQuerier(ctx, mint, maxt)
	}
	return nil, tsdb.ErrNotReady
}

func (s *readyStorage) ExemplarQuerier(ctx context.Context) (storage.ExemplarQuerier, error) {
	if x := s.get(); x != nil {
		switch db := x.(type) {
		case *tsdb.DB:
			return db.ExemplarQuerier(ctx)
		case *agent.DB:
			return nil, agent.ErrUnsupported
		default:
			panic(fmt.Sprintf("unknown storage type %T", db))
		}
	}
	return nil, tsdb.ErrNotReady
}

// Appender implements the Storage interface.
func (s *readyStorage) Appender(ctx context.Context) storage.Appender {
	if x := s.get(); x != nil {
		return x.Appender(ctx)
	}
	return notReadyAppender{}
}

type notReadyAppender struct{}

func (n notReadyAppender) Append(ref storage.SeriesRef, l labels.Labels, t int64, v float64) (storage.SeriesRef, error) {
	return 0, tsdb.ErrNotReady
}

func (n notReadyAppender) AppendExemplar(ref storage.SeriesRef, l labels.Labels, e exemplar.Exemplar) (storage.SeriesRef, error) {
	return 0, tsdb.ErrNotReady
}

func (n notReadyAppender) AppendHistogram(ref storage.SeriesRef, l labels.Labels, t int64, h *histogram.Histogram, fh *histogram.FloatHistogram) (storage.SeriesRef, error) {
	return 0, tsdb.ErrNotReady
}

func (n notReadyAppender) UpdateMetadata(ref storage.SeriesRef, l labels.Labels, m metadata.Metadata) (storage.SeriesRef, error) {
	return 0, tsdb.ErrNotReady
}

func (n notReadyAppender) Commit() error { return tsdb.ErrNotReady }

func (n notReadyAppender) Rollback() error { return tsdb.ErrNotReady }

// Close implements the Storage interface.
func (s *readyStorage) Close() error {
	if x := s.get(); x != nil {
		return x.Close()
	}
	return nil
}

// CleanTombstones implements the api_v1.TSDBAdminStats and api_v2.TSDBAdmin interfaces.
func (s *readyStorage) CleanTombstones() error {
	if x := s.get(); x != nil {
		switch db := x.(type) {
		case *tsdb.DB:
			return db.CleanTombstones()
		case *agent.DB:
			return agent.ErrUnsupported
		default:
			panic(fmt.Sprintf("unknown storage type %T", db))
		}
	}
	return tsdb.ErrNotReady
}

// Delete implements the api_v1.TSDBAdminStats and api_v2.TSDBAdmin interfaces.
func (s *readyStorage) Delete(mint, maxt int64, ms ...*labels.Matcher) error {
	if x := s.get(); x != nil {
		switch db := x.(type) {
		case *tsdb.DB:
			return db.Delete(mint, maxt, ms...)
		case *agent.DB:
			return agent.ErrUnsupported
		default:
			panic(fmt.Sprintf("unknown storage type %T", db))
		}
	}
	return tsdb.ErrNotReady
}

// Snapshot implements the api_v1.TSDBAdminStats and api_v2.TSDBAdmin interfaces.
func (s *readyStorage) Snapshot(dir string, withHead bool) error {
	if x := s.get(); x != nil {
		switch db := x.(type) {
		case *tsdb.DB:
			return db.Snapshot(dir, withHead)
		case *agent.DB:
			return agent.ErrUnsupported
		default:
			panic(fmt.Sprintf("unknown storage type %T", db))
		}
	}
	return tsdb.ErrNotReady
}

// Stats implements the api_v1.TSDBAdminStats interface.
func (s *readyStorage) Stats(statsByLabelName string, limit int) (*tsdb.Stats, error) {
	if x := s.get(); x != nil {
		switch db := x.(type) {
		case *tsdb.DB:
			return db.Head().Stats(statsByLabelName, limit), nil
		case *agent.DB:
			return nil, agent.ErrUnsupported
		default:
			panic(fmt.Sprintf("unknown storage type %T", db))
		}
	}
	return nil, tsdb.ErrNotReady
}

// WALReplayStatus implements the api_v1.TSDBStats interface.
func (s *readyStorage) WALReplayStatus() (tsdb.WALReplayStatus, error) {
	if x := s.getStats(); x != nil {
		return x.Head.WALReplayStatus.GetWALReplayStatus(), nil
	}
	return tsdb.WALReplayStatus{}, tsdb.ErrNotReady
}

// ErrNotReady is returned if the underlying scrape manager is not ready yet.
var ErrNotReady = errors.New("Scrape manager not ready")

// ReadyScrapeManager allows a scrape manager to be retrieved. Even if it's set at a later point in time.
type readyScrapeManager struct {
	mtx sync.RWMutex
	m   *scrape.Manager
}

// Set the scrape manager.
func (rm *readyScrapeManager) Set(m *scrape.Manager) {
	rm.mtx.Lock()
	defer rm.mtx.Unlock()

	rm.m = m
}

// Get the scrape manager. If is not ready, return an error.
func (rm *readyScrapeManager) Get() (*scrape.Manager, error) {
	rm.mtx.RLock()
	defer rm.mtx.RUnlock()

	if rm.m != nil {
		return rm.m, nil
	}

	return nil, ErrNotReady
}

// tsdbOptions is tsdb.Option version with defined units.
// This is required as tsdb.Option fields are unit agnostic (time).
type tsdbOptions struct {
	WALSegmentSize                 units.Base2Bytes
	MaxBlockChunkSegmentSize       units.Base2Bytes
	RetentionDuration              model.Duration
	MaxBytes                       units.Base2Bytes
	NoLockfile                     bool
	WALCompression                 bool
	WALCompressionType             string
	HeadChunksWriteQueueSize       int
	SamplesPerChunk                int
	StripeSize                     int
	MinBlockDuration               model.Duration
	MaxBlockDuration               model.Duration
	OutOfOrderTimeWindow           int64
	EnableExemplarStorage          bool
	MaxExemplars                   int64
	EnableMemorySnapshotOnShutdown bool
	EnableNativeHistograms         bool
}

func (opts tsdbOptions) ToTSDBOptions() tsdb.Options {
	return tsdb.Options{
		WALSegmentSize:                 int(opts.WALSegmentSize),
		MaxBlockChunkSegmentSize:       int64(opts.MaxBlockChunkSegmentSize),
		RetentionDuration:              int64(time.Duration(opts.RetentionDuration) / time.Millisecond),
		MaxBytes:                       int64(opts.MaxBytes),
		NoLockfile:                     opts.NoLockfile,
		AllowOverlappingCompaction:     true,
		WALCompression:                 wlog.ParseCompressionType(opts.WALCompression, opts.WALCompressionType),
		HeadChunksWriteQueueSize:       opts.HeadChunksWriteQueueSize,
		SamplesPerChunk:                opts.SamplesPerChunk,
		StripeSize:                     opts.StripeSize,
		MinBlockDuration:               int64(time.Duration(opts.MinBlockDuration) / time.Millisecond),
		MaxBlockDuration:               int64(time.Duration(opts.MaxBlockDuration) / time.Millisecond),
		EnableExemplarStorage:          opts.EnableExemplarStorage,
		MaxExemplars:                   opts.MaxExemplars,
		EnableMemorySnapshotOnShutdown: opts.EnableMemorySnapshotOnShutdown,
		EnableNativeHistograms:         opts.EnableNativeHistograms,
		OutOfOrderTimeWindow:           opts.OutOfOrderTimeWindow,
	}
}

// discoveryManager interfaces the discovery manager. This is used to keep using
// the manager that restarts SD's on reload for a few releases until we feel
// the new manager can be enabled for all users.
type discoveryManager interface {
	ApplyConfig(cfg map[string]discovery.Configs) error
	Run() error
	SyncCh() <-chan map[string][]*targetgroup.Group
}<|MERGE_RESOLUTION|>--- conflicted
+++ resolved
@@ -210,7 +210,6 @@
 	return &scrapeConfig, nil
 }
 
-<<<<<<< HEAD
 // Log method which satisfies the kitlog.Logger interface.
 // It also propragates field level and field message to top level log
 func (a LogrusAdapter) Log(keyvals ...interface{}) error {
@@ -274,10 +273,6 @@
 	return nil
 }
 
-=======
-// TODO: for all the HTTP clients in Prometheus, do we always want to
-// turn off TLS verify? Or do we want to read from config
->>>>>>> 90d4bbbf
 func ConfigureEmbeddedPrometheus(engine *gin.Engine, isDirector bool) error {
 	cfg := flagConfig{}
 	ListenAddress := fmt.Sprintf("0.0.0.0:%v", param.Server_Port.GetInt())
