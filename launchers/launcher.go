/***************************************************************
 *
 * Copyright (C) 2024, Pelican Project, Morgridge Institute for Research
 *
 * Licensed under the Apache License, Version 2.0 (the "License"); you
 * may not use this file except in compliance with the License.  You may
 * obtain a copy of the License at
 *
 *    http://www.apache.org/licenses/LICENSE-2.0
 *
 * Unless required by applicable law or agreed to in writing, software
 * distributed under the License is distributed on an "AS IS" BASIS,
 * WITHOUT WARRANTIES OR CONDITIONS OF ANY KIND, either express or implied.
 * See the License for the specific language governing permissions and
 * limitations under the License.
 *
 ***************************************************************/

package launchers

import (
	"context"
	"net/http"
	"os"
	"os/signal"
	"syscall"

	"github.com/pelicanplatform/pelican/config"
	"github.com/pelicanplatform/pelican/param"
	"github.com/pelicanplatform/pelican/server_ui"
	"github.com/pelicanplatform/pelican/server_utils"
	"github.com/pelicanplatform/pelican/web_ui"
	"github.com/pkg/errors"
	log "github.com/sirupsen/logrus"
	"github.com/spf13/viper"
	"golang.org/x/sync/errgroup"
)

func LaunchModules(ctx context.Context, modules config.ServerType) (context.CancelFunc, error) {
	egrp, ok := ctx.Value(config.EgrpKey).(*errgroup.Group)
	if !ok {
		egrp = &errgroup.Group{}
	}

	ctx, shutdownCancel := context.WithCancel(ctx)

	egrp.Go(func() error {
		log.Debug("Will shutdown process on signal")
		sigs := make(chan os.Signal, 1)
		signal.Notify(sigs, syscall.SIGINT, syscall.SIGTERM, syscall.SIGQUIT)
		select {
		case sig := <-sigs:
			log.Debugf("Received signal %v; will shutdown process", sig)
			shutdownCancel()
			return errors.New("Federation process has been cancelled")
		case <-ctx.Done():
			return nil
		}
	})

	engine, err := web_ui.GetEngine()
	if err != nil {
		return shutdownCancel, err
	}

	if err = config.InitServer(ctx, modules); err != nil {
		return shutdownCancel, errors.Wrap(err, "Failure when configuring the server")
	}

	if param.Server_EnableUI.GetBool() {
		// Set up necessary APIs to support Web UI, including auth and metrics
		if err := web_ui.ConfigureServerWebAPI(ctx, engine, egrp); err != nil {
			return shutdownCancel, err
		}
	}

	if modules.IsEnabled(config.RegistryType) {

		viper.Set("Federation.RegistryURL", param.Server_ExternalWebUrl.GetString())

		if err = RegistryServe(ctx, engine, egrp); err != nil {
			return shutdownCancel, err
		}
	}

	if modules.IsEnabled(config.DirectorType) {

		viper.Set("Director.DefaultResponse", "cache")

		viper.Set("Federation.DirectorURL", param.Server_ExternalWebUrl.GetString())

		if err = DirectorServe(ctx, engine, egrp); err != nil {
			return shutdownCancel, err
		}
	}

	servers := make([]server_utils.XRootDServer, 0)
	if modules.IsEnabled(config.OriginType) {
		if param.Origin_Mode.GetString() != "posix" {
			return shutdownCancel, errors.Errorf("Origin Mode must be set to posix, S3 is not currently supported.")
		}

		if param.Origin_ExportVolume.GetString() == "" {
			return shutdownCancel, errors.Errorf("Origin.ExportVolume must be set in the parameters.yaml file.")
		}

		server, err := OriginServe(ctx, engine, egrp)
		if err != nil {
			return shutdownCancel, err
		}
		servers = append(servers, server)

		err = server_utils.WaitUntilWorking(ctx, "GET", param.Origin_Url.GetString()+"/.well-known/openid-configuration", "Origin", http.StatusOK)
		if err != nil {
			return shutdownCancel, err
		}

		log.Debug("Finishing origin server configuration")
	}

	log.Info("Starting web engine...")
	egrp.Go(func() error {
		if err := web_ui.RunEngine(ctx, engine, egrp); err != nil {
			log.Errorln("Failure when running the web engine:", err)
			shutdownCancel()
			return err
		}
		log.Info("Web engine has shutdown")
		shutdownCancel()
		return nil
	})

	if err = server_utils.WaitUntilWorking(ctx, "GET", param.Server_ExternalWebUrl.GetString()+"/view", "Web UI", http.StatusOK); err != nil {
		log.Errorln("Web engine startup appears to have failed:", err)
	}

<<<<<<< HEAD
=======
	log.Debug("Finishing origin server configuration")
>>>>>>> 4cd1151a
	if modules.IsEnabled(config.OriginType) {
		if err = OriginServeFinish(ctx, egrp); err != nil {
			return shutdownCancel, err
		}
	}

	// Include cache here just in case, although we currently don't use launcher to launch cache
	if modules.IsEnabled(config.OriginType) || modules.IsEnabled(config.CacheType) {
		log.Debug("Launching periodic advertise")
		if err := server_ui.LaunchPeriodicAdvertise(ctx, egrp, servers); err != nil {
			return shutdownCancel, err
		}
	}

	if param.Server_EnableUI.GetBool() {
		if err = web_ui.ConfigureEmbeddedPrometheus(ctx, engine); err != nil {
			return shutdownCancel, errors.Wrap(err, "Failed to configure embedded prometheus instance")
		}

		log.Info("Starting web login...")
		egrp.Go(func() error { return web_ui.InitServerWebLogin(ctx) })
	}

	return shutdownCancel, nil
}<|MERGE_RESOLUTION|>--- conflicted
+++ resolved
@@ -134,10 +134,7 @@
 		log.Errorln("Web engine startup appears to have failed:", err)
 	}
 
-<<<<<<< HEAD
-=======
 	log.Debug("Finishing origin server configuration")
->>>>>>> 4cd1151a
 	if modules.IsEnabled(config.OriginType) {
 		if err = OriginServeFinish(ctx, egrp); err != nil {
 			return shutdownCancel, err
