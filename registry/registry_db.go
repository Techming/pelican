--- conflicted
+++ resolved
@@ -94,7 +94,7 @@
 )
 
 const (
-	Pending RegistrationStatus = iota
+	Pending RegistrationStatus = iota + 1 // 0 is the default value for GO, reserve it for empty check
 	Approved
 	Denied
 )
@@ -115,11 +115,11 @@
 
 func (rs RegistrationStatus) String() string {
 	switch rs {
-	case 0:
+	case 1:
 		return "Pending"
-	case 1:
+	case 2:
 		return "Approved"
-	case 2:
+	case 3:
 		return "Denied"
 	default:
 		return "Unkown"
@@ -313,30 +313,27 @@
 	return set, nil
 }
 
-<<<<<<< HEAD
-func getNamespaceJwksByPrefix(prefix string) (*jwk.Set, error) {
-	jwksQuery := `SELECT pubkey FROM namespace WHERE prefix = ?`
-=======
-func dbGetPrefixJwks(prefix string, approvalRequired bool) (*jwk.Set, error) {
+func getNamespaceJwksByPrefix(prefix string, approvalRequired bool) (*jwk.Set, error) {
 	var jwksQuery string
->>>>>>> 7d14a40b
 	var pubkeyStr string
 	if strings.HasPrefix(prefix, "/caches/") && approvalRequired {
-		var admin_metadata string
+		adminMetadataStr := ""
 		jwksQuery = `SELECT pubkey, admin_metadata FROM namespace WHERE prefix = ?`
-		err := db.QueryRow(jwksQuery, prefix).Scan(&pubkeyStr, &admin_metadata)
+		err := db.QueryRow(jwksQuery, prefix).Scan(&pubkeyStr, &adminMetadataStr)
 		if err != nil {
 			if err == sql.ErrNoRows {
 				return nil, errors.New("prefix not found in database")
 			}
 			return nil, errors.Wrap(err, "error performing cache pubkey query")
 		}
-
-		var adminData AdminJSON
-		err = json.Unmarshal([]byte(admin_metadata), &adminData)
-
-		if !adminData.AdminApproved || err != nil {
-			return nil, serverCredsErr
+		if adminMetadataStr != "" { // Older version didn't have admin_metadata populated, skip checking
+			adminMetadata := AdminMetadata{}
+			if err = json.Unmarshal([]byte(adminMetadataStr), &adminMetadata); err != nil {
+				return nil, errors.Wrap(err, "Failed to unmarshall admin_metadata")
+			}
+			if adminMetadata.Status != Approved {
+				return nil, serverCredsErr
+			}
 		}
 	} else {
 		jwksQuery := `SELECT pubkey FROM namespace WHERE prefix = ?`
@@ -365,6 +362,26 @@
 	adminMetadataStr := ""
 	query := `SELECT * FROM namespace WHERE id = ?`
 	err := db.QueryRow(query, id).Scan(&ns.ID, &ns.Prefix, &ns.Pubkey, &ns.Identity, &adminMetadataStr)
+	if err != nil {
+		return nil, err
+	}
+	// For backward compatibility, if adminMetadata is an empty string, don't unmarshall json
+	if adminMetadataStr != "" {
+		if err := json.Unmarshal([]byte(adminMetadataStr), &ns.AdminMetadata); err != nil {
+			return nil, err
+		}
+	}
+	return ns, nil
+}
+
+func getNamespaceByPrefix(prefix string) (*Namespace, error) {
+	if prefix == "" {
+		return nil, errors.New("Invalid prefix. Prefix must not be empty")
+	}
+	ns := &Namespace{}
+	adminMetadataStr := ""
+	query := `SELECT * FROM namespace WHERE prefix = ?`
+	err := db.QueryRow(query, prefix).Scan(&ns.ID, &ns.Prefix, &ns.Pubkey, &ns.Identity, &adminMetadataStr)
 	if err != nil {
 		return nil, err
 	}
@@ -459,7 +476,10 @@
 	// including user_id before this function
 	ns.AdminMetadata.CreatedAt = time.Now()
 	ns.AdminMetadata.UpdatedAt = time.Now()
-	ns.AdminMetadata.Status = Pending
+	// Set default value to pending if Status is empty
+	if ns.AdminMetadata.Status == 0 {
+		ns.AdminMetadata.Status = Pending
+	}
 
 	strAdminMetadata, err := json.Marshal(ns.AdminMetadata)
 	if err != nil {
@@ -514,23 +534,11 @@
 	return tx.Commit()
 }
 
-<<<<<<< HEAD
 func updateNamespaceStatusById(id int, status RegistrationStatus, approverId string) error {
 	ns, err := getNamespaceById(id)
-=======
-func getNamespace(prefix string) (*Namespace, error) {
-	ns := &Namespace{}
-	query := `SELECT * FROM namespace WHERE prefix = ?`
-	err := db.QueryRow(query, prefix).Scan(&ns.ID, &ns.Prefix, &ns.Pubkey, &ns.Identity, &ns.AdminMetadata)
->>>>>>> 7d14a40b
 	if err != nil {
 		return errors.Wrap(err, "Error getting namespace by id")
 	}
-<<<<<<< HEAD
-=======
-	return ns, nil
-}
->>>>>>> 7d14a40b
 
 	ns.AdminMetadata.Status = status
 	ns.AdminMetadata.UpdatedAt = time.Now()
