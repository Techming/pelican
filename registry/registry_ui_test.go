--- conflicted
+++ resolved
@@ -673,13 +673,9 @@
 
 	t.Cleanup(func() {
 		viper.Reset()
-<<<<<<< HEAD
-	})
-=======
 		customRegFieldsConfigs = []customRegFieldsConfig{}
 	})
 
->>>>>>> 0c925928
 	_, cancel, egrp := test_utils.TestContext(context.Background(), t)
 	defer func() { require.NoError(t, egrp.Wait()) }()
 	defer cancel()
