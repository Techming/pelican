--- conflicted
+++ resolved
@@ -158,67 +158,47 @@
 default: none
 components: ["*"]
 ---
-<<<<<<< HEAD
-=======
+name: Federation.DirectorUrl
+description: >-
+  A URL indicating where a director service is hosted.
+type: url
+osdf_default: Default is determined dynamically through metadata at <Federation.DiscoveryUrl>/.well-known/pelican-configuration
+default: none
+components: ["client", "origin", "cache"]
+---
+name: Federation.NamespaceUrl
+description: >-
+  [Deprecated] `Federation.NamespaceUrl` is deprecated and will be removed in the future release. Please migrate to use
+  `Federation.RegistryUrl` instead.
+
+  A URL indicating where the namespace registry service is hosted.
+type: url
+osdf_default: Default is determined dynamically through metadata at <Federation.DiscoveryUrl>/.well-known/pelican-configuration
+default: none
+components: ["client", "director", "origin", "cache"]
+---
+name: Federation.RegistryUrl
+description: >-
+  A URL indicating where the namespace registry service is hosted.
+type: url
+osdf_default: Default is determined dynamically through metadata at <federation URL>/.well-known/pelican-configuration
+default: none
+components: ["client", "director", "origin", "cache"]
+---
+name: Federation.JwkUrl
+description: >-
+  A URL indicating where the JWKS for the Federation is hosted.
+type: url
+osdf_default: Default is determined dynamically through metadata at <Federation.DiscoveryUrl>/.well-known/pelican-configuration
+default: none
+components: ["*"]
+---
 name: Federation.TopologyNamespaceUrl
 description: >-
   A URL containing namespace information for origins and caches configured via the OSG Topology application (a legacy integration). The URL
   should point to the hosted namespace.json.
 type: url
 osdf_default: https://topology.opensciencegrid.org/osdf/namespaces
-default: none
-components: ["director", "nsregistry"]
----
-name: Federation.TopologyReloadInterval
-description: >-
-  The frequency, in minutes, that topology should be reloaded.
-type: duration
-osdf_default: 10
-default: none
-components: ["director", "nsregistry"]
----
->>>>>>> 9965d30d
-name: Federation.DirectorUrl
-description: >-
-  A URL indicating where a director service is hosted.
-type: url
-osdf_default: Default is determined dynamically through metadata at <Federation.DiscoveryUrl>/.well-known/pelican-configuration
-default: none
-components: ["client", "origin", "cache"]
----
-name: Federation.NamespaceUrl
-description: >-
-  [Deprecated] `Federation.NamespaceUrl` is deprecated and will be removed in the future release. Please migrate to use
-  `Federation.RegistryUrl` instead.
-
-  A URL indicating where the namespace registry service is hosted.
-type: url
-osdf_default: Default is determined dynamically through metadata at <Federation.DiscoveryUrl>/.well-known/pelican-configuration
-default: none
-components: ["client", "director", "origin", "cache"]
----
-name: Federation.RegistryUrl
-description: >-
-  A URL indicating where the namespace registry service is hosted.
-type: url
-osdf_default: Default is determined dynamically through metadata at <federation URL>/.well-known/pelican-configuration
-default: none
-components: ["client", "director", "origin", "cache"]
----
-name: Federation.JwkUrl
-description: >-
-  A URL indicating where the JWKS for the Federation is hosted.
-type: url
-osdf_default: Default is determined dynamically through metadata at <Federation.DiscoveryUrl>/.well-known/pelican-configuration
-default: none
-components: ["*"]
----
-name: Federation.TopologyNamespaceUrl
-description: >-
-  A URL containing namespace information for origins and caches configured via the OSG Topology application (a legacy integration). The URL
-  should point to the hosted namespace.json.
-type: url
-osdf_default: https://topology.opensciencegrid.org/stashcache/namespaces.json
 default: none
 components: ["director", "nsregistry"]
 ---
