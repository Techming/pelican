--- conflicted
+++ resolved
@@ -42,12 +42,9 @@
 	dirName := t.TempDir()
 	viper.Reset()
 	viper.Set("ConfigDir", dirName)
-<<<<<<< HEAD
+	config.InitConfig()
 	viper.Set("Server.WebPort", 8444)
 	viper.Set("Origin.Port", 8443)
-=======
-	config.InitConfig()
->>>>>>> 7284befb
 	err := config.InitServer(ctx, config.OriginType)
 	require.NoError(t, err)
 
