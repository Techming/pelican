--- conflicted
+++ resolved
@@ -34,6 +34,7 @@
 	"github.com/pelicanplatform/pelican/common"
 	"github.com/pelicanplatform/pelican/config"
 	"github.com/pelicanplatform/pelican/daemon"
+	"github.com/pelicanplatform/pelican/director"
 	"github.com/pelicanplatform/pelican/param"
 	"github.com/pelicanplatform/pelican/server_ui"
 	"github.com/pelicanplatform/pelican/server_utils"
@@ -47,15 +48,9 @@
 	"golang.org/x/sync/errgroup"
 )
 
-<<<<<<< HEAD
-func getNSAdsFromDirector() ([]common.NamespaceAd, error) {
+func getNSAdsFromDirector() ([]common.NamespaceAdV2, error) {
 	// Get the endpoint of the director
-	var respNS []common.NamespaceAd
-=======
-func getNSAdsFromDirector() ([]director.NamespaceAdV2, error) {
-	// Get the endpoint of the director
-	var respNS []director.NamespaceAdV2
->>>>>>> bb3e0db5
+	var respNS []common.NamespaceAdV2
 	directorEndpoint, err := getDirectorEndpoint()
 	if err != nil {
 		return respNS, errors.Wrapf(err, "Failed to get DirectorURL from config: %v", err)
@@ -78,7 +73,7 @@
 				return respNS, err
 			}
 			respData, err = utils.MakeRequest(directorNSListEndpointURL, "GET", nil, nil)
-			var respNSV1 []director.NamespaceAdV1
+			var respNSV1 []common.NamespaceAdV1
 			if err != nil {
 				return respNS, errors.Wrap(err, "Failed to make request")
 			} else {
