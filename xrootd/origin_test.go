--- conflicted
+++ resolved
@@ -27,11 +27,8 @@
 	"fmt"
 	"io"
 	"net"
-<<<<<<< HEAD
+	"net/http"
 	"net/url"
-=======
-	"net/http"
->>>>>>> c0a2083b
 	"os"
 	"path/filepath"
 	"strconv"
@@ -121,7 +118,6 @@
 	launchers, err := ConfigureLaunchers(false, configPath, false, false)
 	require.NoError(t, err)
 
-<<<<<<< HEAD
 	portStartCallback := func(port int) {
 		viper.Set("Origin.Port", port)
 		if originUrl, err := url.Parse(param.Origin_Url.GetString()); err == nil {
@@ -132,10 +128,7 @@
 		log.Infoln("Origin startup complete on port", port)
 	}
 
-	err = LaunchDaemons(shutdownCtx, launchers, egrp, portStartCallback)
-=======
-	_, err = LaunchOriginDaemons(shutdownCtx, launchers, egrp)
->>>>>>> c0a2083b
+	_, err = LaunchDaemons(shutdownCtx, launchers, egrp, portStartCallback)
 	require.NoError(t, err)
 
 	log.Info("Starting web engine...")
