--- conflicted
+++ resolved
@@ -39,27 +39,10 @@
 	}
 
 	listServerResponse struct {
-<<<<<<< HEAD
 		Name                string                           `json:"name"`
 		StorageType         server_structs.OriginStorageType `json:"storageType"`
 		DisableDirectorTest bool                             `json:"disableDirectorTest"`
-		AuthURL             string                           `json:"authUrl"`
-		BrokerURL           string                           `json:"brokerUrl"`
-		URL                 string                           `json:"url"`    // This is server's XRootD URL for file transfer
-		WebURL              string                           `json:"webUrl"` // This is server's Web interface and API
-		Type                server_structs.ServerType        `json:"type"`
-		Latitude            float64                          `json:"latitude"`
-		Longitude           float64                          `json:"longitude"`
-		Caps                server_structs.Capabilities      `json:"capabilities"`
-		Filtered            bool                             `json:"filtered"`
-		FilteredType        string                           `json:"filteredType"`
-		FromTopology        bool                             `json:"fromTopology"`
-		HealthStatus        HealthTestStatus                 `json:"healthStatus"`
-		IOLoad              float64                          `json:"ioLoad"`
-		NamespacePrefixes   []string                         `json:"namespacePrefixes"`
-=======
-		Name string `json:"name"`
-		// AuthURL is Deprecated, for Pelican severs, URL is used as the base URL for object access.
+		// AuthURL is Deprecated. For Pelican severs, URL is used as the base URL for object access.
 		// This is to maintain compatibility with the topology servers, where it uses AuthURL for
 		// accessing protected objects and URL for public objects.
 		AuthURL           string                      `json:"authUrl"`
@@ -76,7 +59,6 @@
 		HealthStatus      HealthTestStatus            `json:"healthStatus"`
 		IOLoad            float64                     `json:"ioLoad"`
 		NamespacePrefixes []string                    `json:"namespacePrefixes"`
->>>>>>> 07008ef3
 	}
 
 	statRequest struct {
@@ -142,26 +124,10 @@
 		filtered, ft := checkFilter(server.Name)
 
 		res := listServerResponse{
-<<<<<<< HEAD
 			Name:                server.Name,
 			StorageType:         server.StorageType,
 			DisableDirectorTest: server.DisableDirectorTest,
 			BrokerURL:           server.BrokerURL.String(),
-			AuthURL:             auth_url,
-			URL:                 server.URL.String(),
-			WebURL:              server.WebURL.String(),
-			Type:                server.Type,
-			Latitude:            server.Latitude,
-			Longitude:           server.Longitude,
-			Caps:                server.Caps,
-			Filtered:            filtered,
-			FilteredType:        ft.String(),
-			FromTopology:        server.FromTopology,
-			HealthStatus:        healthStatus,
-			IOLoad:              server.GetIOLoad(),
-=======
-			Name:      server.Name,
-			BrokerURL: server.BrokerURL.String(),
 			// For web UI, if authURL is not set, we don't want to confuse user by copying server URL as authURL
 			AuthURL:      server.AuthURL.String(),
 			URL:          server.URL.String(),
@@ -175,7 +141,6 @@
 			FromTopology: server.FromTopology,
 			HealthStatus: healthStatus,
 			IOLoad:       server.GetIOLoad(),
->>>>>>> 07008ef3
 		}
 		for _, ns := range server.NamespaceAds {
 			res.NamespacePrefixes = append(res.NamespacePrefixes, ns.Path)
