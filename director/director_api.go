/***************************************************************
 *
 * Copyright (C) 2024, Pelican Project, Morgridge Institute for Research
 *
 * Licensed under the Apache License, Version 2.0 (the "License"); you
 * may not use this file except in compliance with the License.  You may
 * obtain a copy of the License at
 *
 *    http://www.apache.org/licenses/LICENSE-2.0
 *
 * Unless required by applicable law or agreed to in writing, software
 * distributed under the License is distributed on an "AS IS" BASIS,
 * WITHOUT WARRANTIES OR CONDITIONS OF ANY KIND, either express or implied.
 * See the License for the specific language governing permissions and
 * limitations under the License.
 *
 ***************************************************************/

package director

import (
	"context"
	"fmt"
<<<<<<< HEAD
	"strconv"
	"sync"
=======
>>>>>>> a7cf57aa
	"time"

	"github.com/jellydator/ttlcache/v3"
	"github.com/prometheus/client_golang/prometheus"
	log "github.com/sirupsen/logrus"
	"golang.org/x/sync/errgroup"

	"github.com/pelicanplatform/pelican/metrics"
	"github.com/pelicanplatform/pelican/param"
	"github.com/pelicanplatform/pelican/server_structs"
	"github.com/pelicanplatform/pelican/utils"
)

// List all namespaces from origins registered at the director
func listNamespacesFromOrigins() []server_structs.NamespaceAdV2 {
	serverAdItems := serverAds.Items()
	namespaces := make([]server_structs.NamespaceAdV2, 0, len(serverAdItems))
	for _, item := range serverAdItems {
		ad := item.Value()
		if ad.Type == server_structs.OriginType {
			namespaces = append(namespaces, ad.NamespaceAds...)
		}
	}
	return namespaces
}

// List all advertisements in the TTL cache that match the serverType array
func listAdvertisement(serverTypes []server_structs.ServerType) []server_structs.Advertisement {
	ads := make([]server_structs.Advertisement, 0)
	for _, item := range serverAds.Items() {
		ad := item.Value()
		for _, serverType := range serverTypes {
			if ad.Type == serverType {
				ads = append(ads, *ad)
			}
		}
	}
	return ads
}

// Check if a server is filtered from "production" servers by
// checking if a serverName is in the filteredServers map
func checkFilter(serverName string) (bool, filterType) {
	filteredServersMutex.RLock()
	defer filteredServersMutex.RUnlock()

	status, exists := filteredServers[serverName]
	// No filter entry
	if !exists {
		return false, ""
	} else {
		// Has filter entry
		switch status {
		case permFiltered:
			return true, permFiltered
		case tempFiltered:
			return true, tempFiltered
		case tempAllowed:
			return false, tempAllowed
		default:
			log.Error("Unknown filterType: ", status)
			return false, ""
		}
	}
}

// Configure TTL caches to enable cache eviction and other additional cache events handling logic
//
// The `ctx` is the context for listening to server shutdown event in order to cleanup internal cache eviction goroutine
func LaunchTTLCache(ctx context.Context, egrp *errgroup.Group) {
	// Start automatic expired item deletion
	go serverAds.Start()
	go namespaceKeys.Start()

	serverAds.OnEviction(func(ctx context.Context, er ttlcache.EvictionReason, i *ttlcache.Item[string, *server_structs.Advertisement]) {
		healthTestUtilsMutex.RLock()
		defer healthTestUtilsMutex.RUnlock()
		serverAd := i.Value().ServerAd
		serverUrl := i.Key()

		if util, exists := healthTestUtils[serverAd]; exists {
			util.Cancel()
			if util.ErrGrp != nil {
				err := util.ErrGrp.Wait()
				if err != nil {
					log.Debugf("Error from errgroup when evict the registration from TTL cache for %s %s %s", string(serverAd.Type), serverAd.Name, err.Error())
				} else {
					log.Debugf("Errgroup successfully emptied at TTL cache eviction for %s %s", string(serverAd.Type), serverAd.Name)
				}
			} else {
				log.Debugf("errgroup is nil when evict the registration from TTL cache for %s %s", string(serverAd.Type), serverAd.Name)
			}
		} else {
			log.Debugf("healthTestUtil not found for %s when evicting TTL cache item", serverAd.Name)
		}

		if serverAd.Type == server_structs.OriginType {
			originStatUtilsMutex.Lock()
			defer originStatUtilsMutex.Unlock()
			statUtil, ok := originStatUtils[serverUrl]
			if ok {
				statUtil.Cancel()
				if err := statUtil.Errgroup.Wait(); err != nil {
					log.Info(fmt.Sprintf("Error happened when stopping origin %q stat goroutine group: %v", serverAd.Name, err))
				}
				delete(originStatUtils, serverUrl)
			}
		}
	})

	// Put stop logic in a separate goroutine so that parent function is not blocking
	egrp.Go(func() error {
		<-ctx.Done()
		log.Info("Gracefully stopping director TTL cache eviction...")
		serverAds.DeleteAll()
		serverAds.Stop()
		namespaceKeys.DeleteAll()
		namespaceKeys.Stop()
		log.Info("Director TTL cache eviction has been stopped")
		return nil
	})

}

// Launch a goroutine to scrape metrics from various TTL caches and maps in the director
func LaunchMapMetrics(ctx context.Context, egrp *errgroup.Group) {
	// Scrape TTL cache and map metrics for Prometheus
	egrp.Go(func() error {
		ticker := time.NewTicker(10 * time.Second)
		defer ticker.Stop()
		for {
			select {
			case <-ctx.Done():
				return nil
			case <-ticker.C:
				// serverAds
				sAdMetrics := serverAds.Metrics()
				metrics.PelicanDirectorTTLCache.With(prometheus.Labels{"name": "serverAds", "type": "insersions"}).Set(float64(sAdMetrics.Insertions))
				metrics.PelicanDirectorTTLCache.With(prometheus.Labels{"name": "serverAds", "type": "evictions"}).Set(float64(sAdMetrics.Evictions))
				metrics.PelicanDirectorTTLCache.With(prometheus.Labels{"name": "serverAds", "type": "hits"}).Set(float64(sAdMetrics.Hits))
				metrics.PelicanDirectorTTLCache.With(prometheus.Labels{"name": "serverAds", "type": "misses"}).Set(float64(sAdMetrics.Misses))
				metrics.PelicanDirectorTTLCache.With(prometheus.Labels{"name": "serverAds", "type": "total"}).Set(float64(serverAds.Len()))

				// JWKS
				jwksMetrics := namespaceKeys.Metrics()
				metrics.PelicanDirectorTTLCache.With(prometheus.Labels{"name": "jwks", "type": "insersions"}).Set(float64(jwksMetrics.Insertions))
				metrics.PelicanDirectorTTLCache.With(prometheus.Labels{"name": "jwks", "type": "evictions"}).Set(float64(jwksMetrics.Evictions))
				metrics.PelicanDirectorTTLCache.With(prometheus.Labels{"name": "jwks", "type": "hits"}).Set(float64(jwksMetrics.Hits))
				metrics.PelicanDirectorTTLCache.With(prometheus.Labels{"name": "jwks", "type": "misses"}).Set(float64(jwksMetrics.Misses))
				metrics.PelicanDirectorTTLCache.With(prometheus.Labels{"name": "jwks", "type": "total"}).Set(float64(namespaceKeys.Len()))

				// Maps
				metrics.PelicanDirectorMapItemsTotal.WithLabelValues("filteredServers").Set(float64(len(filteredServers)))
				metrics.PelicanDirectorMapItemsTotal.WithLabelValues("healthTestUtils").Set(float64(len(healthTestUtils)))
				metrics.PelicanDirectorMapItemsTotal.WithLabelValues("originStatUtils").Set(float64(len(originStatUtils)))
			}
		}
	})
}

// Populate internal filteredServers map by Director.FilteredServers
func ConfigFilterdServers() {
	filteredServersMutex.Lock()
	defer filteredServersMutex.Unlock()

	if !param.Director_FilteredServers.IsSet() {
		return
	}

	for _, sn := range param.Director_FilteredServers.GetStringSlice() {
		filteredServers[sn] = permFiltered
	}
}

// Start a goroutine to query director's Prometheus endpoint for origin/cache server I/O stats
// and save the value to the corresponding serverAd
func ConfigServerIOQuery(ctx context.Context, egrp *errgroup.Group) {
	egrp.Go(func() error {
		for {
			select {
			case <-ctx.Done():
				return nil
			case <-time.After(15 * time.Second):
				// Requests expires before the next round starts
				ddlCtx, cancel := context.WithDeadline(ctx, time.Now().Add(10*time.Second))
				items := serverAds.Items()
				wg := sync.WaitGroup{}
				// We want to wait until all gorountines finish their work
				wg.Add(len(items))
				for _, item := range items {
					if item.IsExpired() {
						wg.Done()
						continue
					}
					serverUrl := item.Key()
					serverAd := item.Value()
					if serverAd.FromTopology {
						// Topology servers have no Prometheus metrics
						wg.Done()
						continue
					}
					// Run the queries in parallel, in hope that Prometheus is strong enough to handle ~100 concurrent requests
					go func(ctx context.Context, wg *sync.WaitGroup, sUrl string, sAd *server_structs.Advertisement) {
						defer wg.Done()
						query := fmt.Sprintf(`deriv(xrootd_server_io{job="origin_cache_servers", type="total", server_auth_url="%s"}[5m])`, serverUrl)
						queryResult, err := queryPromtheus(ddlCtx, query, true)
						if err != nil {
							log.Debugf("Failed to update IO stat for server %s: %v", serverUrl, err)
							return
						}
						if queryResult.ResultType != "vector" {
							log.Debugf("Failed to update IO stat for server %s: Prometheus response returns type %s not vector", serverUrl, queryResult.ResultType)
							return
						}
						if len(queryResult.Result) != 1 {
							log.Debugf("Failed to update IO stat for server %s: Prometheus response contains more or less than 1 result: %d", serverUrl, len(queryResult.Result))
							return
						}
						ioDerivStr := queryResult.Result[0].Values[0].Value
						if ioDerivStr == "" {
							return
						} else {
							ioDeriv, err := strconv.ParseFloat(ioDerivStr, 64)
							if err != nil {
								log.Debugf("Failed to update IO stat for server %s: failed to convert Prometheus response to a float number: %s", serverUrl, ioDerivStr)
								return
							}
							// We scale down the derivative to avoid sensitive metric
							// but this is a magic number and we need to figure out a heuristic for getting a reliable number
							ioDeriv /= 100
							// Here we use a sigmoid activate function to bound the value between [0,1]
							sigmoidIO := utils.Sigmoid(ioDeriv)
							serverAd.IOLoad = sigmoidIO
						}
					}(ddlCtx, &wg, serverUrl, serverAd)
				}
				wg.Wait()
				cancel()
				log.Debug("Successfully updated server IO stat")
			}
		}
	})
}<|MERGE_RESOLUTION|>--- conflicted
+++ resolved
@@ -21,11 +21,8 @@
 import (
 	"context"
 	"fmt"
-<<<<<<< HEAD
 	"strconv"
 	"sync"
-=======
->>>>>>> a7cf57aa
 	"time"
 
 	"github.com/jellydator/ttlcache/v3"
