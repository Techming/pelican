package director

import (
	"fmt"
	"net/url"
	"testing"

	"github.com/jellydator/ttlcache/v3"
	"github.com/pelicanplatform/pelican/common"
	"github.com/stretchr/testify/assert"
	"github.com/stretchr/testify/require"
)

var mockOriginServerAd common.ServerAd = common.ServerAd{
	Name:      "test-origin-server",
	AuthURL:   url.URL{},
	URL:       url.URL{},
	Type:      common.OriginType,
	Latitude:  123.05,
	Longitude: 456.78,
}

var mockCacheServerAd common.ServerAd = common.ServerAd{
	Name:      "test-cache-server",
	AuthURL:   url.URL{},
	URL:       url.URL{},
	Type:      common.CacheType,
	Latitude:  45.67,
	Longitude: 123.05,
}

const mockPathPreix string = "/foo/bar/"

<<<<<<< HEAD
func mockNamespaceAds(size int, serverPrefix string) []common.NamespaceAd {
	namespaceAds := make([]common.NamespaceAd, size)
	for i := 0; i < size; i++ {
		namespaceAds[i] = common.NamespaceAd{
			RequireToken:  true,
			Path:          mockPathPreix + serverPrefix + "/" + fmt.Sprint(i),
			Issuer:        url.URL{},
			MaxScopeDepth: 1,
			Strategy:      "",
			BasePath:      "",
			VaultServer:   "",
=======
func mockNamespaceAds(size int, serverPrefix string) []NamespaceAdV2 {
	namespaceAds := make([]NamespaceAdV2, size)
	for i := 0; i < size; i++ {
		namespaceAds[i] = NamespaceAdV2{
			PublicRead: false,
			Caps: Capabilities{
				PublicRead: false,
			},
			Path: mockPathPreix + serverPrefix + "/" + fmt.Sprint(i),
			Issuer: []TokenIssuer{{
				IssuerUrl: url.URL{},
			}},
			Generation: []TokenGen{{
				MaxScopeDepth: 1,
				Strategy:      "",
				VaultServer:   "",
			}},
>>>>>>> bb3e0db5
		}
	}
	return namespaceAds
}

<<<<<<< HEAD
func namespaceAdContainsPath(ns []common.NamespaceAd, path string) bool {
=======
func namespaceAdContainsPath(ns []NamespaceAdV2, path string) bool {
>>>>>>> bb3e0db5
	for _, v := range ns {
		if v.Path == path {
			return true
		}
	}
	return false
}

func TestListNamespaces(t *testing.T) {
	setup := func() {
		serverAdMutex.Lock()
		defer serverAdMutex.Unlock()
		serverAds.DeleteAll()
	}

	t.Run("empty-entry", func(t *testing.T) {
		setup()
		ns := ListNamespacesFromOrigins()

		// Initially there should be 0 namespaces registered
		assert.Equal(t, 0, len(ns), "List is not empty for empty namespace cache.")
	})
	t.Run("one-origin-namespace-entry", func(t *testing.T) {
		setup()
		serverAds.Set(mockOriginServerAd, mockNamespaceAds(1, "origin1"), ttlcache.DefaultTTL)
		ns := ListNamespacesFromOrigins()

		// Only one entry added
		assert.Equal(t, 1, len(ns), "List has length not equal to 1 for namespace cache with 1 entry.")
		assert.True(t, namespaceAdContainsPath(ns, mockPathPreix+"origin1/"+fmt.Sprint(0)), "Returned namespace path does not match what's added")
	})
	t.Run("multiple-origin-namespace-entries-from-same-origin", func(t *testing.T) {
		setup()
		serverAds.Set(mockOriginServerAd, mockNamespaceAds(10, "origin1"), ttlcache.DefaultTTL)
		ns := ListNamespacesFromOrigins()

		assert.Equal(t, 10, len(ns), "List has length not equal to 10 for namespace cache with 10 entries.")
		assert.True(t, namespaceAdContainsPath(ns, mockPathPreix+"origin1/"+fmt.Sprint(5)), "Returned namespace path does not match what's added")
	})
	t.Run("multiple-origin-namespace-entries-from-different-origins", func(t *testing.T) {
		setup()

		serverAds.Set(mockOriginServerAd, mockNamespaceAds(10, "origin1"), ttlcache.DefaultTTL)

		// change the name field of serverAD as same name will cause cache to merge
		oldServerName := mockOriginServerAd.Name
		mockOriginServerAd.Name = "test-origin-server-2"

		serverAds.Set(mockOriginServerAd, mockNamespaceAds(10, "origin2"), ttlcache.DefaultTTL)
		ns := ListNamespacesFromOrigins()

		assert.Equal(t, 20, len(ns), "List has length not equal to 10 for namespace cache with 10 entries.")
		assert.True(t, namespaceAdContainsPath(ns, mockPathPreix+"origin1/"+fmt.Sprint(5)), "Returned namespace path does not match what's added")
		assert.True(t, namespaceAdContainsPath(ns, mockPathPreix+"origin2/"+fmt.Sprint(9)), "Returned namespace path does not match what's added")
		mockOriginServerAd.Name = oldServerName
	})
	t.Run("one-cache-namespace-entry", func(t *testing.T) {
		setup()
		serverAds.Set(mockCacheServerAd, mockNamespaceAds(1, "cache1"), ttlcache.DefaultTTL)
		ns := ListNamespacesFromOrigins()

		// Should not show namespace from cache server
		assert.Equal(t, 0, len(ns), "List is not empty for namespace cache with entry from cache server.")
	})
}

func TestListServerAds(t *testing.T) {

	t.Run("emtpy-cache", func(t *testing.T) {
		func() {
			serverAdMutex.Lock()
			defer serverAdMutex.Unlock()
			serverAds.DeleteAll()
		}()
		ads := ListServerAds([]common.ServerType{common.OriginType, common.CacheType})
		assert.Equal(t, 0, len(ads))
	})

	t.Run("get-by-server-type", func(t *testing.T) {
		func() {
			serverAdMutex.Lock()
			defer serverAdMutex.Unlock()
			serverAds.DeleteAll()
		}()
<<<<<<< HEAD
		serverAds.Set(mockOriginServerAd, []common.NamespaceAd{}, ttlcache.DefaultTTL)
		serverAds.Set(mockCacheServerAd, []common.NamespaceAd{}, ttlcache.DefaultTTL)
		adsAll := ListServerAds([]common.ServerType{common.OriginType, common.CacheType})
=======
		serverAds.Set(mockOriginServerAd, []NamespaceAdV2{}, ttlcache.DefaultTTL)
		serverAds.Set(mockCacheServerAd, []NamespaceAdV2{}, ttlcache.DefaultTTL)
		adsAll := ListServerAds([]ServerType{OriginType, CacheType})
>>>>>>> bb3e0db5
		assert.Equal(t, 2, len(adsAll))

		adsOrigin := ListServerAds([]common.ServerType{common.OriginType})
		require.Equal(t, 1, len(adsOrigin))
		assert.True(t, adsOrigin[0] == mockOriginServerAd)

		adsCache := ListServerAds([]common.ServerType{common.CacheType})
		require.Equal(t, 1, len(adsCache))
		assert.True(t, adsCache[0] == mockCacheServerAd)
	})
}<|MERGE_RESOLUTION|>--- conflicted
+++ resolved
@@ -31,47 +31,29 @@
 
 const mockPathPreix string = "/foo/bar/"
 
-<<<<<<< HEAD
-func mockNamespaceAds(size int, serverPrefix string) []common.NamespaceAd {
-	namespaceAds := make([]common.NamespaceAd, size)
+func mockNamespaceAds(size int, serverPrefix string) []common.NamespaceAdV2 {
+	namespaceAds := make([]common.NamespaceAdV2, size)
 	for i := 0; i < size; i++ {
-		namespaceAds[i] = common.NamespaceAd{
-			RequireToken:  true,
-			Path:          mockPathPreix + serverPrefix + "/" + fmt.Sprint(i),
-			Issuer:        url.URL{},
-			MaxScopeDepth: 1,
-			Strategy:      "",
-			BasePath:      "",
-			VaultServer:   "",
-=======
-func mockNamespaceAds(size int, serverPrefix string) []NamespaceAdV2 {
-	namespaceAds := make([]NamespaceAdV2, size)
-	for i := 0; i < size; i++ {
-		namespaceAds[i] = NamespaceAdV2{
+		namespaceAds[i] = common.NamespaceAdV2{
 			PublicRead: false,
-			Caps: Capabilities{
+			Caps: common.Capabilities{
 				PublicRead: false,
 			},
 			Path: mockPathPreix + serverPrefix + "/" + fmt.Sprint(i),
-			Issuer: []TokenIssuer{{
+			Issuer: []common.TokenIssuer{{
 				IssuerUrl: url.URL{},
 			}},
-			Generation: []TokenGen{{
+			Generation: []common.TokenGen{{
 				MaxScopeDepth: 1,
 				Strategy:      "",
 				VaultServer:   "",
 			}},
->>>>>>> bb3e0db5
 		}
 	}
 	return namespaceAds
 }
 
-<<<<<<< HEAD
-func namespaceAdContainsPath(ns []common.NamespaceAd, path string) bool {
-=======
-func namespaceAdContainsPath(ns []NamespaceAdV2, path string) bool {
->>>>>>> bb3e0db5
+func namespaceAdContainsPath(ns []common.NamespaceAdV2, path string) bool {
 	for _, v := range ns {
 		if v.Path == path {
 			return true
@@ -156,15 +138,9 @@
 			defer serverAdMutex.Unlock()
 			serverAds.DeleteAll()
 		}()
-<<<<<<< HEAD
-		serverAds.Set(mockOriginServerAd, []common.NamespaceAd{}, ttlcache.DefaultTTL)
-		serverAds.Set(mockCacheServerAd, []common.NamespaceAd{}, ttlcache.DefaultTTL)
+		serverAds.Set(mockOriginServerAd, []common.NamespaceAdV2{}, ttlcache.DefaultTTL)
+		serverAds.Set(mockCacheServerAd, []common.NamespaceAdV2{}, ttlcache.DefaultTTL)
 		adsAll := ListServerAds([]common.ServerType{common.OriginType, common.CacheType})
-=======
-		serverAds.Set(mockOriginServerAd, []NamespaceAdV2{}, ttlcache.DefaultTTL)
-		serverAds.Set(mockCacheServerAd, []NamespaceAdV2{}, ttlcache.DefaultTTL)
-		adsAll := ListServerAds([]ServerType{OriginType, CacheType})
->>>>>>> bb3e0db5
 		assert.Equal(t, 2, len(adsAll))
 
 		adsOrigin := ListServerAds([]common.ServerType{common.OriginType})
