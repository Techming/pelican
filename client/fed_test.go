--- conflicted
+++ resolved
@@ -405,381 +405,4 @@
 			}
 		}
 	})
-<<<<<<< HEAD
-}
-
-func TestRecursiveUploadsAndDownloads(t *testing.T) {
-	// Create instance of test federation
-	ctx, _, _ := test_utils.TestContext(context.Background(), t)
-	viper.Reset()
-	server_utils.ResetOriginExports()
-
-	fed := fed_test_utils.NewFedTest(t, mixedAuthOriginCfg)
-
-	//////////////////////////SETUP///////////////////////////
-	// Create a token file
-	issuer, err := config.GetServerIssuerURL()
-	require.NoError(t, err)
-	audience := config.GetServerAudience()
-
-	tokenConfig := token.NewWLCGToken()
-	tokenConfig.Lifetime = time.Minute
-	tokenConfig.Issuer = issuer
-	tokenConfig.Subject = "origin"
-	tokenConfig.AddAudiences(audience)
-	tokenConfig.AddResourceScopes(token_scopes.NewResourceScope(token_scopes.Storage_Read, "/"),
-		token_scopes.NewResourceScope(token_scopes.Storage_Modify, "/"))
-	token, err := tokenConfig.CreateToken()
-	assert.NoError(t, err)
-	tempToken, err := os.CreateTemp(t.TempDir(), "token")
-	assert.NoError(t, err, "Error creating temp token file")
-	defer os.Remove(tempToken.Name())
-	_, err = tempToken.WriteString(token)
-	assert.NoError(t, err, "Error writing to temp token file")
-	tempToken.Close()
-
-	// Disable progress bars to not reuse the same mpb instance
-	viper.Set("Logging.DisableProgressBars", true)
-
-	// Make our test directories and files
-	tempDir, err := os.MkdirTemp("", "UploadDir")
-	assert.NoError(t, err)
-	defer os.RemoveAll(tempDir)
-	permissions := os.FileMode(0777)
-	err = os.Chmod(tempDir, permissions)
-	require.NoError(t, err)
-
-	testFileContent1 := "test file content"
-	testFileContent2 := "more test file content!"
-	tempFile1, err := os.CreateTemp(tempDir, "test1")
-	assert.NoError(t, err, "Error creating temp1 file")
-	tempFile2, err := os.CreateTemp(tempDir, "test1")
-	assert.NoError(t, err, "Error creating temp2 file")
-	defer os.Remove(tempFile1.Name())
-	defer os.Remove(tempFile2.Name())
-	_, err = tempFile1.WriteString(testFileContent1)
-	assert.NoError(t, err, "Error writing to temp1 file")
-	tempFile1.Close()
-	_, err = tempFile2.WriteString(testFileContent2)
-	assert.NoError(t, err, "Error writing to temp2 file")
-	tempFile2.Close()
-
-	t.Run("testPelicanRecursiveGetAndPutOsdfURL", func(t *testing.T) {
-		config.SetPreferredPrefix("pelican")
-		for _, export := range *fed.Exports {
-			// Set path for object to upload/download
-			tempPath := tempDir
-			dirName := filepath.Base(tempPath)
-			// Note: minimally fixing this test as it is soon to be replaced
-			uploadURL := fmt.Sprintf("pelican://%s:%s%s/%s/%s", param.Server_Hostname.GetString(), strconv.Itoa(param.Server_WebPort.GetInt()),
-				export.FederationPrefix, "pel_osdf", dirName)
-
-			//////////////////////////////////////////////////////////
-
-			// Upload the file with PUT
-			transferDetailsUpload, err := client.DoPut(ctx, tempDir, uploadURL, true, client.WithTokenLocation(tempToken.Name()))
-			require.NoError(t, err)
-			if err == nil && len(transferDetailsUpload) == 2 {
-				countBytes17 := 0
-				countBytes23 := 0
-				// Verify we got the correct files back (have to do this since files upload in different orders at times)
-				for _, transfer := range transferDetailsUpload {
-					transferredBytes := transfer.TransferredBytes
-					switch transferredBytes {
-					case int64(17):
-						countBytes17++
-						continue
-					case int64(23):
-						countBytes23++
-						continue
-					default:
-						// We got a byte amount we are not expecting
-						t.Fatal("did not upload proper amount of bytes")
-					}
-				}
-				if countBytes17 != 1 || countBytes23 != 1 {
-					// We would hit this case if 1 counter got hit twice for some reason
-					t.Fatal("One of the files was not uploaded correctly")
-				}
-			} else if len(transferDetailsUpload) != 2 {
-				t.Fatalf("Amount of transfers results returned for upload was not correct. Transfer details returned: %d", len(transferDetailsUpload))
-			}
-
-			// Download the files we just uploaded
-			var transferDetailsDownload []client.TransferResults
-			if export.Capabilities.PublicReads {
-				transferDetailsDownload, err = client.DoGet(ctx, uploadURL, t.TempDir(), true)
-			} else {
-				transferDetailsDownload, err = client.DoGet(ctx, uploadURL, t.TempDir(), true, client.WithTokenLocation(tempToken.Name()))
-			}
-			assert.NoError(t, err)
-			if err == nil && len(transferDetailsUpload) == 2 {
-				countBytesUploadIdx0 := 0
-				countBytesUploadIdx1 := 0
-				// Verify we got the correct files back (have to do this since files upload in different orders at times)
-				// In this case, we want to match them to the sizes of the uploaded files
-				for _, transfer := range transferDetailsUpload {
-					transferredBytes := transfer.TransferredBytes
-					switch transferredBytes {
-					case transferDetailsUpload[0].TransferredBytes:
-						countBytesUploadIdx0++
-						continue
-					case transferDetailsUpload[1].TransferredBytes:
-						countBytesUploadIdx1++
-						continue
-					default:
-						// We got a byte amount we are not expecting
-						t.Fatal("did not download proper amount of bytes")
-					}
-				}
-				if countBytesUploadIdx0 != 1 || countBytesUploadIdx1 != 1 {
-					// We would hit this case if 1 counter got hit twice for some reason
-					t.Fatal("One of the files was not downloaded correctly")
-				} else if len(transferDetailsDownload) != 2 {
-					t.Fatalf("Amount of transfers results returned for download was not correct. Transfer details returned: %d", len(transferDetailsDownload))
-				}
-			}
-
-		}
-	})
-
-	t.Run("testPelicanRecursiveGetAndPutPelicanURL", func(t *testing.T) {
-		config.SetPreferredPrefix("pelican")
-
-		for _, export := range *fed.Exports {
-			// Set path for object to upload/download
-			tempPath := tempDir
-			dirName := filepath.Base(tempPath)
-			uploadURL := fmt.Sprintf("pelican://%s/%s/%s", export.FederationPrefix, "pel_pel", dirName)
-
-			//////////////////////////////////////////////////////////
-
-			// Upload the file with PUT
-			transferDetailsUpload, err := client.DoPut(ctx, tempDir, uploadURL, true, client.WithTokenLocation(tempToken.Name()))
-			assert.NoError(t, err)
-			if err == nil && len(transferDetailsUpload) == 2 {
-				countBytes17 := 0
-				countBytes23 := 0
-				// Verify we got the correct files back (have to do this since files upload in different orders at times)
-				for _, transfer := range transferDetailsUpload {
-					transferredBytes := transfer.TransferredBytes
-					switch transferredBytes {
-					case int64(17):
-						countBytes17++
-						continue
-					case int64(23):
-						countBytes23++
-						continue
-					default:
-						// We got a byte amount we are not expecting
-						t.Fatal("did not upload proper amount of bytes")
-					}
-				}
-				if countBytes17 != 1 || countBytes23 != 1 {
-					// We would hit this case if 1 counter got hit twice for some reason
-					t.Fatal("One of the files was not uploaded correctly")
-				}
-			} else if len(transferDetailsUpload) != 2 {
-				t.Fatalf("Amount of transfers results returned for upload was not correct. Transfer details returned: %d", len(transferDetailsUpload))
-			}
-
-			// Download the files we just uploaded
-			var transferDetailsDownload []client.TransferResults
-			if export.Capabilities.PublicReads {
-				transferDetailsDownload, err = client.DoGet(ctx, uploadURL, t.TempDir(), true)
-			} else {
-				transferDetailsDownload, err = client.DoGet(ctx, uploadURL, t.TempDir(), true, client.WithTokenLocation(tempToken.Name()))
-			}
-			assert.NoError(t, err)
-			if err == nil && len(transferDetailsUpload) == 2 {
-				countBytesUploadIdx0 := 0
-				countBytesUploadIdx1 := 0
-				// Verify we got the correct files back (have to do this since files upload in different orders at times)
-				// In this case, we want to match them to the sizes of the uploaded files
-				for _, transfer := range transferDetailsUpload {
-					transferredBytes := transfer.TransferredBytes
-					switch transferredBytes {
-					case transferDetailsUpload[0].TransferredBytes:
-						countBytesUploadIdx0++
-						continue
-					case transferDetailsUpload[1].TransferredBytes:
-						countBytesUploadIdx1++
-						continue
-					default:
-						// We got a byte amount we are not expecting
-						t.Fatal("did not download proper amount of bytes")
-					}
-				}
-				if countBytesUploadIdx0 != 1 || countBytesUploadIdx1 != 1 {
-					// We would hit this case if 1 counter got hit twice for some reason
-					t.Fatal("One of the files was not downloaded correctly")
-				} else if len(transferDetailsDownload) != 2 {
-					t.Fatalf("Amount of transfers results returned for download was not correct. Transfer details returned: %d", len(transferDetailsDownload))
-				}
-			}
-		}
-	})
-
-	t.Run("testOsdfRecursiveGetAndPutOsdfURL", func(t *testing.T) {
-		config.SetPreferredPrefix("osdf")
-		for _, export := range *fed.Exports {
-			// Set path for object to upload/download
-			tempPath := tempDir
-			dirName := filepath.Base(tempPath)
-			// Note: minimally fixing this test as it is soon to be replaced
-			uploadURL := fmt.Sprintf("pelican://%s:%s%s/%s/%s", param.Server_Hostname.GetString(), strconv.Itoa(param.Server_WebPort.GetInt()),
-				export.FederationPrefix, "osdf_osdf", dirName)
-
-			//////////////////////////////////////////////////////////
-
-			// Upload the file with PUT
-			transferDetailsUpload, err := client.DoPut(ctx, tempDir, uploadURL, true, client.WithTokenLocation(tempToken.Name()))
-			assert.NoError(t, err)
-			if err == nil && len(transferDetailsUpload) == 2 {
-				countBytes17 := 0
-				countBytes23 := 0
-				// Verify we got the correct files back (have to do this since files upload in different orders at times)
-				for _, transfer := range transferDetailsUpload {
-					transferredBytes := transfer.TransferredBytes
-					switch transferredBytes {
-					case int64(17):
-						countBytes17++
-						continue
-					case int64(23):
-						countBytes23++
-						continue
-					default:
-						// We got a byte amount we are not expecting
-						t.Fatal("did not upload proper amount of bytes")
-					}
-				}
-				if countBytes17 != 1 || countBytes23 != 1 {
-					// We would hit this case if 1 counter got hit twice for some reason
-					t.Fatal("One of the files was not uploaded correctly")
-				}
-			} else if len(transferDetailsUpload) != 2 {
-				t.Fatalf("Amount of transfers results returned for upload was not correct. Transfer details returned: %d", len(transferDetailsUpload))
-			}
-
-			// Download the files we just uploaded
-			tmpDir := t.TempDir()
-			var transferDetailsDownload []client.TransferResults
-			if export.Capabilities.PublicReads {
-				transferDetailsDownload, err = client.DoGet(ctx, uploadURL, tmpDir, true)
-			} else {
-				transferDetailsDownload, err = client.DoGet(ctx, uploadURL, tmpDir, true, client.WithTokenLocation(tempToken.Name()))
-			}
-			assert.NoError(t, err)
-			if err == nil && len(transferDetailsDownload) == 2 {
-				countBytesUploadIdx0 := 0
-				countBytesUploadIdx1 := 0
-				// Verify we got the correct files back (have to do this since files upload in different orders at times)
-				// In this case, we want to match them to the sizes of the uploaded files
-				for _, transfer := range transferDetailsDownload {
-					transferredBytes := transfer.TransferredBytes
-					switch transferredBytes {
-					case transferDetailsUpload[0].TransferredBytes:
-						countBytesUploadIdx0++
-						continue
-					case transferDetailsUpload[1].TransferredBytes:
-						countBytesUploadIdx1++
-						continue
-					default:
-						// We got a byte amount we are not expecting
-						t.Fatal("did not download proper amount of bytes")
-					}
-				}
-				if countBytesUploadIdx0 != 1 || countBytesUploadIdx1 != 1 {
-					// We would hit this case if 1 counter got hit twice for some reason
-					t.Fatal("One of the files was not downloaded correctly")
-				}
-				contents, err := os.ReadFile(filepath.Join(tmpDir, path.Join(dirName, path.Base(tempFile2.Name()))))
-				assert.NoError(t, err)
-				assert.Equal(t, testFileContent2, string(contents))
-				contents, err = os.ReadFile(filepath.Join(tmpDir, path.Join(dirName, path.Base(tempFile1.Name()))))
-				assert.NoError(t, err)
-				assert.Equal(t, testFileContent1, string(contents))
-			} else if err == nil && len(transferDetailsDownload) != 2 {
-				t.Fatalf("Number of transfers results returned for download was not correct. Transfer details returned: %d", len(transferDetailsDownload))
-			}
-		}
-	})
-
-	t.Run("testOsdfRecursiveGetAndPutPelicanURL", func(t *testing.T) {
-		config.SetPreferredPrefix("osdf")
-		for _, export := range *fed.Exports {
-			// Set path for object to upload/download
-			tempPath := tempDir
-			dirName := filepath.Base(tempPath)
-			uploadURL := fmt.Sprintf("pelican://%s/%s/%s", export.FederationPrefix, "osdf_pel", dirName)
-
-			//////////////////////////////////////////////////////////
-
-			// Upload the file with PUT
-			transferDetailsUpload, err := client.DoPut(ctx, tempDir, uploadURL, true, client.WithTokenLocation(tempToken.Name()))
-			assert.NoError(t, err)
-			if err == nil && len(transferDetailsUpload) == 2 {
-				countBytes17 := 0
-				countBytes23 := 0
-				// Verify we got the correct files back (have to do this since files upload in different orders at times)
-				for _, transfer := range transferDetailsUpload {
-					transferredBytes := transfer.TransferredBytes
-					switch transferredBytes {
-					case int64(17):
-						countBytes17++
-						continue
-					case int64(23):
-						countBytes23++
-						continue
-					default:
-						// We got a byte amount we are not expecting
-						t.Fatal("did not upload proper amount of bytes")
-					}
-				}
-				if countBytes17 != 1 || countBytes23 != 1 {
-					// We would hit this case if 1 counter got hit twice for some reason
-					t.Fatal("One of the files was not uploaded correctly")
-				}
-			} else if len(transferDetailsUpload) != 2 {
-				t.Fatalf("Amount of transfers results returned for upload was not correct. Transfer details returned: %d", len(transferDetailsUpload))
-			}
-
-			// Download the files we just uploaded
-			var transferDetailsDownload []client.TransferResults
-			if export.Capabilities.PublicReads {
-				transferDetailsDownload, err = client.DoGet(ctx, uploadURL, t.TempDir(), true)
-			} else {
-				transferDetailsDownload, err = client.DoGet(ctx, uploadURL, t.TempDir(), true, client.WithTokenLocation(tempToken.Name()))
-			}
-			assert.NoError(t, err)
-			if err == nil && len(transferDetailsUpload) == 2 {
-				countBytesUploadIdx0 := 0
-				countBytesUploadIdx1 := 0
-				// Verify we got the correct files back (have to do this since files upload in different orders at times)
-				// In this case, we want to match them to the sizes of the uploaded files
-				for _, transfer := range transferDetailsUpload {
-					transferredBytes := transfer.TransferredBytes
-					switch transferredBytes {
-					case transferDetailsUpload[0].TransferredBytes:
-						countBytesUploadIdx0++
-						continue
-					case transferDetailsUpload[1].TransferredBytes:
-						countBytesUploadIdx1++
-						continue
-					default:
-						// We got a byte amount we are not expecting
-						t.Fatal("did not download proper amount of bytes")
-					}
-				}
-				if countBytesUploadIdx0 != 1 || countBytesUploadIdx1 != 1 {
-					// We would hit this case if 1 counter got hit twice for some reason
-					t.Fatal("One of the files was not downloaded correctly")
-				} else if len(transferDetailsDownload) != 2 {
-					t.Fatalf("Amount of transfers results returned for download was not correct. Transfer details returned: %d", len(transferDetailsDownload))
-				}
-			}
-		}
-	})
-=======
->>>>>>> c8705a8f
 }